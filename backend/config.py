import os
import sys
import logging
import chromadb
from chromadb import Settings
from base64 import b64encode
from bs4 import BeautifulSoup
from typing import TypeVar, Generic, Union

from pathlib import Path
import json
import yaml

import markdown
import requests
import shutil

from secrets import token_bytes
from constants import ERROR_MESSAGES

####################################
# Load .env file
####################################

try:
    from dotenv import load_dotenv, find_dotenv

    load_dotenv(find_dotenv("../.env"))
except ImportError:
    print("dotenv not installed, skipping...")


####################################
# LOGGING
####################################

log_levels = ["CRITICAL", "ERROR", "WARNING", "INFO", "DEBUG"]

GLOBAL_LOG_LEVEL = os.environ.get("GLOBAL_LOG_LEVEL", "").upper()
if GLOBAL_LOG_LEVEL in log_levels:
    logging.basicConfig(stream=sys.stdout, level=GLOBAL_LOG_LEVEL, force=True)
else:
    GLOBAL_LOG_LEVEL = "INFO"

log = logging.getLogger(__name__)
log.info(f"GLOBAL_LOG_LEVEL: {GLOBAL_LOG_LEVEL}")

log_sources = [
    "AUDIO",
    "COMFYUI",
    "CONFIG",
    "DB",
    "IMAGES",
    "LITELLM",
    "MAIN",
    "MODELS",
    "OLLAMA",
    "OPENAI",
    "RAG",
    "WEBHOOK",
]

SRC_LOG_LEVELS = {}

for source in log_sources:
    log_env_var = source + "_LOG_LEVEL"
    SRC_LOG_LEVELS[source] = os.environ.get(log_env_var, "").upper()
    if SRC_LOG_LEVELS[source] not in log_levels:
        SRC_LOG_LEVELS[source] = GLOBAL_LOG_LEVEL
    log.info(f"{log_env_var}: {SRC_LOG_LEVELS[source]}")

log.setLevel(SRC_LOG_LEVELS["CONFIG"])

WEBUI_NAME = os.environ.get("WEBUI_NAME", "Open WebUI")

WEBUI_URL = os.environ.get("WEBUI_URL", "http://localhost:3000")

WEBUI_FAVICON_URL = "https://openwebui.com/favicon.png"


####################################
# ENV (dev,test,prod)
####################################

ENV = os.environ.get("ENV", "dev")

try:
    with open(f"../package.json", "r") as f:
        PACKAGE_DATA = json.load(f)
except:
    PACKAGE_DATA = {"version": "0.0.0"}

VERSION = PACKAGE_DATA["version"]


# Function to parse each section
def parse_section(section):
    items = []
    for li in section.find_all("li"):
        # Extract raw HTML string
        raw_html = str(li)

        # Extract text without HTML tags
        text = li.get_text(separator=" ", strip=True)

        # Split into title and content
        parts = text.split(": ", 1)
        title = parts[0].strip() if len(parts) > 1 else ""
        content = parts[1].strip() if len(parts) > 1 else text

        items.append({"title": title, "content": content, "raw": raw_html})
    return items


try:
    with open("../CHANGELOG.md", "r") as file:
        changelog_content = file.read()
except:
    changelog_content = ""

# Convert markdown content to HTML
html_content = markdown.markdown(changelog_content)

# Parse the HTML content
soup = BeautifulSoup(html_content, "html.parser")

# Initialize JSON structure
changelog_json = {}

# Iterate over each version
for version in soup.find_all("h2"):
    version_number = version.get_text().strip().split(" - ")[0][1:-1]  # Remove brackets
    date = version.get_text().strip().split(" - ")[1]

    version_data = {"date": date}

    # Find the next sibling that is a h3 tag (section title)
    current = version.find_next_sibling()

    while current and current.name != "h2":
        if current.name == "h3":
            section_title = current.get_text().lower()  # e.g., "added", "fixed"
            section_items = parse_section(current.find_next_sibling("ul"))
            version_data[section_title] = section_items

        # Move to the next element
        current = current.find_next_sibling()

    changelog_json[version_number] = version_data


CHANGELOG = changelog_json


####################################
# WEBUI_VERSION
####################################

WEBUI_VERSION = os.environ.get("WEBUI_VERSION", "v1.0.0-alpha.100")

####################################
# DATA/FRONTEND BUILD DIR
####################################

DATA_DIR = str(Path(os.getenv("DATA_DIR", "./data")).resolve())
FRONTEND_BUILD_DIR = str(Path(os.getenv("FRONTEND_BUILD_DIR", "../build")))

try:
    with open(f"{DATA_DIR}/config.json", "r") as f:
        CONFIG_DATA = json.load(f)
except:
    CONFIG_DATA = {}


####################################
# Config helpers
####################################


def save_config():
    try:
        with open(f"{DATA_DIR}/config.json", "w") as f:
            json.dump(CONFIG_DATA, f, indent="\t")
    except Exception as e:
        log.exception(e)


def get_config_value(config_path: str):
    path_parts = config_path.split(".")
    cur_config = CONFIG_DATA
    for key in path_parts:
        if key in cur_config:
            cur_config = cur_config[key]
        else:
            return None
    return cur_config


T = TypeVar("T")


class PersistentConfig(Generic[T]):
    def __init__(self, env_name: str, config_path: str, env_value: T):
        self.env_name = env_name
        self.config_path = config_path
        self.env_value = env_value
        self.config_value = get_config_value(config_path)
        if self.config_value is not None:
            log.info(f"'{env_name}' loaded from config.json")
            self.value = self.config_value
        else:
            self.value = env_value

    def __str__(self):
        return str(self.value)

    @property
    def __dict__(self):
        raise TypeError(
            "PersistentConfig object cannot be converted to dict, use config_get or .value instead."
        )

    def __getattribute__(self, item):
        if item == "__dict__":
            raise TypeError(
                "PersistentConfig object cannot be converted to dict, use config_get or .value instead."
            )
        return super().__getattribute__(item)

    def save(self):
        # Don't save if the value is the same as the env value and the config value
        if self.env_value == self.value:
            if self.config_value == self.value:
                return
        log.info(f"Saving '{self.env_name}' to config.json")
        path_parts = self.config_path.split(".")
        config = CONFIG_DATA
        for key in path_parts[:-1]:
            if key not in config:
                config[key] = {}
            config = config[key]
        config[path_parts[-1]] = self.value
        save_config()
        self.config_value = self.value


class AppConfig:
    _state: dict[str, PersistentConfig]

    def __init__(self):
        super().__setattr__("_state", {})

    def __setattr__(self, key, value):
        if isinstance(value, PersistentConfig):
            self._state[key] = value
        else:
            self._state[key].value = value
            self._state[key].save()

    def __getattr__(self, key):
        return self._state[key].value


####################################
# WEBUI_AUTH (Required for security)
####################################

WEBUI_AUTH = os.environ.get("WEBUI_AUTH", "True").lower() == "true"
WEBUI_AUTH_TRUSTED_EMAIL_HEADER = os.environ.get(
    "WEBUI_AUTH_TRUSTED_EMAIL_HEADER", None
)
JWT_EXPIRES_IN = PersistentConfig(
    "JWT_EXPIRES_IN", "auth.jwt_expiry", os.environ.get("JWT_EXPIRES_IN", "-1")
)

####################################
# Static DIR
####################################

STATIC_DIR = str(Path(os.getenv("STATIC_DIR", "./static")).resolve())

frontend_favicon = f"{FRONTEND_BUILD_DIR}/favicon.png"
if os.path.exists(frontend_favicon):
    shutil.copyfile(frontend_favicon, f"{STATIC_DIR}/favicon.png")
else:
    logging.warning(f"Frontend favicon not found at {frontend_favicon}")

####################################
# CUSTOM_NAME
####################################

CUSTOM_NAME = os.environ.get("CUSTOM_NAME", "")

if CUSTOM_NAME:
    try:
        r = requests.get(f"https://api.openwebui.com/api/v1/custom/{CUSTOM_NAME}")
        data = r.json()
        if r.ok:
            if "logo" in data:
                WEBUI_FAVICON_URL = url = (
                    f"https://api.openwebui.com{data['logo']}"
                    if data["logo"][0] == "/"
                    else data["logo"]
                )

                r = requests.get(url, stream=True)
                if r.status_code == 200:
                    with open(f"{STATIC_DIR}/favicon.png", "wb") as f:
                        r.raw.decode_content = True
                        shutil.copyfileobj(r.raw, f)

            WEBUI_NAME = data["name"]
    except Exception as e:
        log.exception(e)
        pass

MODEL_STATUS = os.environ.get("MODEL_STATUS", "")

####################################
# File Upload DIR
####################################

UPLOAD_DIR = f"{DATA_DIR}/uploads"
Path(UPLOAD_DIR).mkdir(parents=True, exist_ok=True)


####################################
# Cache DIR
####################################

CACHE_DIR = f"{DATA_DIR}/cache"
Path(CACHE_DIR).mkdir(parents=True, exist_ok=True)


####################################
# Docs DIR
####################################

DOCS_DIR = os.getenv("DOCS_DIR", f"{DATA_DIR}/docs")
Path(DOCS_DIR).mkdir(parents=True, exist_ok=True)


####################################
# LITELLM_CONFIG
####################################


def create_config_file(file_path):
    directory = os.path.dirname(file_path)

    # Check if directory exists, if not, create it
    if not os.path.exists(directory):
        os.makedirs(directory)

    # Data to write into the YAML file
    config_data = {
        "general_settings": {},
        "litellm_settings": {},
        "model_list": [],
        "router_settings": {},
    }

    # Write data to YAML file
    with open(file_path, "w") as file:
        yaml.dump(config_data, file)


LITELLM_CONFIG_PATH = f"{DATA_DIR}/litellm/config.yaml"

if not os.path.exists(LITELLM_CONFIG_PATH):
    log.info("Config file doesn't exist. Creating...")
    create_config_file(LITELLM_CONFIG_PATH)
    log.info("Config file created successfully.")


####################################
# OLLAMA_BASE_URL
####################################

OLLAMA_API_BASE_URL = os.environ.get(
    "OLLAMA_API_BASE_URL", "http://localhost:11434/api"
)

OLLAMA_BASE_URL = os.environ.get("OLLAMA_BASE_URL", "")
K8S_FLAG = os.environ.get("K8S_FLAG", "")
USE_OLLAMA_DOCKER = os.environ.get("USE_OLLAMA_DOCKER", "false")

if OLLAMA_BASE_URL == "" and OLLAMA_API_BASE_URL != "":
    OLLAMA_BASE_URL = (
        OLLAMA_API_BASE_URL[:-4]
        if OLLAMA_API_BASE_URL.endswith("/api")
        else OLLAMA_API_BASE_URL
    )

if ENV == "prod":
    if OLLAMA_BASE_URL == "/ollama" and not K8S_FLAG:
        if USE_OLLAMA_DOCKER.lower() == "true":
            # if you use all-in-one docker container (Open WebUI + Ollama)
            # with the docker build arg USE_OLLAMA=true (--build-arg="USE_OLLAMA=true") this only works with http://localhost:11434
            OLLAMA_BASE_URL = "http://localhost:11434"
        else:
            OLLAMA_BASE_URL = "http://host.docker.internal:11434"
    elif K8S_FLAG:
        OLLAMA_BASE_URL = "http://ollama-service.open-webui.svc.cluster.local:11434"


OLLAMA_BASE_URLS = os.environ.get("OLLAMA_BASE_URLS", "")
OLLAMA_BASE_URLS = OLLAMA_BASE_URLS if OLLAMA_BASE_URLS != "" else OLLAMA_BASE_URL

OLLAMA_BASE_URLS = [url.strip() for url in OLLAMA_BASE_URLS.split(";")]
OLLAMA_BASE_URLS = PersistentConfig(
    "OLLAMA_BASE_URLS", "ollama.base_urls", OLLAMA_BASE_URLS
)

####################################
# OPENAI_API
####################################


ENABLE_OPENAI_API = PersistentConfig(
    "ENABLE_OPENAI_API",
    "openai.enable",
    os.environ.get("ENABLE_OPENAI_API", "True").lower() == "true",
)


OPENAI_API_KEY = os.environ.get("OPENAI_API_KEY", "")
OPENAI_API_BASE_URL = os.environ.get("OPENAI_API_BASE_URL", "")


if OPENAI_API_BASE_URL == "":
    OPENAI_API_BASE_URL = "https://api.openai.com/v1"

OPENAI_API_KEYS = os.environ.get("OPENAI_API_KEYS", "")
OPENAI_API_KEYS = OPENAI_API_KEYS if OPENAI_API_KEYS != "" else OPENAI_API_KEY

OPENAI_API_KEYS = [url.strip() for url in OPENAI_API_KEYS.split(";")]
OPENAI_API_KEYS = PersistentConfig(
    "OPENAI_API_KEYS", "openai.api_keys", OPENAI_API_KEYS
)

OPENAI_API_BASE_URLS = os.environ.get("OPENAI_API_BASE_URLS", "")
OPENAI_API_BASE_URLS = (
    OPENAI_API_BASE_URLS if OPENAI_API_BASE_URLS != "" else OPENAI_API_BASE_URL
)

OPENAI_API_BASE_URLS = [
    url.strip() if url != "" else "https://api.openai.com/v1"
    for url in OPENAI_API_BASE_URLS.split(";")
]
OPENAI_API_BASE_URLS = PersistentConfig(
    "OPENAI_API_BASE_URLS", "openai.api_base_urls", OPENAI_API_BASE_URLS
)

OPENAI_API_KEY = ""

try:
    OPENAI_API_KEY = OPENAI_API_KEYS.value[
        OPENAI_API_BASE_URLS.value.index("https://api.openai.com/v1")
    ]
except:
    pass

OPENAI_API_BASE_URL = "https://api.openai.com/v1"

####################################
# WEBUI
####################################

ENABLE_SIGNUP = PersistentConfig(
    "ENABLE_SIGNUP",
    "ui.enable_signup",
    (
        False
        if not WEBUI_AUTH
        else os.environ.get("ENABLE_SIGNUP", "True").lower() == "true"
    ),
)
DEFAULT_MODELS = PersistentConfig(
    "DEFAULT_MODELS", "ui.default_models", os.environ.get("DEFAULT_MODELS", None)
)

DEFAULT_PROMPT_SUGGESTIONS = PersistentConfig(
    "DEFAULT_PROMPT_SUGGESTIONS",
    "ui.prompt_suggestions",
    [
        {
            "title": ["Help me study", "vocabulary for a college entrance exam"],
            "content": "Help me study vocabulary: write a sentence for me to fill in the blank, and I'll try to pick the correct option.",
        },
        {
            "title": ["Give me ideas", "for what to do with my kids' art"],
            "content": "What are 5 creative things I could do with my kids' art? I don't want to throw them away, but it's also so much clutter.",
        },
        {
            "title": ["Tell me a fun fact", "about the Roman Empire"],
            "content": "Tell me a random fun fact about the Roman Empire",
        },
        {
            "title": ["Show me a code snippet", "of a website's sticky header"],
            "content": "Show me a code snippet of a website's sticky header in CSS and JavaScript.",
        },
        {
            "title": [
                "Explain options trading",
                "if I'm familiar with buying and selling stocks",
            ],
            "content": "Explain options trading in simple terms if I'm familiar with buying and selling stocks.",
        },
        {
            "title": ["Overcome procrastination", "give me tips"],
            "content": "Could you start by asking me about instances when I procrastinate the most and then give me some suggestions to overcome it?",
        },
    ],
)

DEFAULT_USER_ROLE = PersistentConfig(
    "DEFAULT_USER_ROLE",
    "ui.default_user_role",
    os.getenv("DEFAULT_USER_ROLE", "pending"),
)

USER_PERMISSIONS_CHAT_DELETION = (
    os.environ.get("USER_PERMISSIONS_CHAT_DELETION", "True").lower() == "true"
)

USER_PERMISSIONS = PersistentConfig(
    "USER_PERMISSIONS",
    "ui.user_permissions",
    {"chat": {"deletion": USER_PERMISSIONS_CHAT_DELETION}},
)

ENABLE_MODEL_FILTER = PersistentConfig(
    "ENABLE_MODEL_FILTER",
    "model_filter.enable",
    os.environ.get("ENABLE_MODEL_FILTER", "False").lower() == "true",
)
MODEL_FILTER_LIST = os.environ.get("MODEL_FILTER_LIST", "")
MODEL_FILTER_LIST = PersistentConfig(
    "MODEL_FILTER_LIST",
    "model_filter.list",
    [model.strip() for model in MODEL_FILTER_LIST.split(";")],
)

<<<<<<< HEAD
ADMIN_MODEL_FILTER_LIST = os.environ.get("ADMIN_MODEL_FILTER_LIST", "")
ADMIN_MODEL_FILTER_LIST = [
    model.strip() for model in ADMIN_MODEL_FILTER_LIST.split(";")
]

WEBHOOK_URL = os.environ.get("WEBHOOK_URL", "")
=======
WEBHOOK_URL = PersistentConfig(
    "WEBHOOK_URL", "webhook_url", os.environ.get("WEBHOOK_URL", "")
)
>>>>>>> 7068ea92

ENABLE_ADMIN_EXPORT = os.environ.get("ENABLE_ADMIN_EXPORT", "True").lower() == "true"

####################################
# WEBUI_SECRET_KEY
####################################

WEBUI_SECRET_KEY = os.environ.get(
    "WEBUI_SECRET_KEY",
    os.environ.get(
        "WEBUI_JWT_SECRET_KEY", "t0p-s3cr3t"
    ),  # DEPRECATED: remove at next major version
)

if WEBUI_AUTH and WEBUI_SECRET_KEY == "":
    raise ValueError(ERROR_MESSAGES.ENV_VAR_NOT_FOUND)

####################################
# RAG
####################################

CHROMA_DATA_PATH = f"{DATA_DIR}/vector_db"
CHROMA_TENANT = os.environ.get("CHROMA_TENANT", chromadb.DEFAULT_TENANT)
CHROMA_DATABASE = os.environ.get("CHROMA_DATABASE", chromadb.DEFAULT_DATABASE)
CHROMA_HTTP_HOST = os.environ.get("CHROMA_HTTP_HOST", "")
CHROMA_HTTP_PORT = int(os.environ.get("CHROMA_HTTP_PORT", "8000"))
# Comma-separated list of header=value pairs
CHROMA_HTTP_HEADERS = os.environ.get("CHROMA_HTTP_HEADERS", "")
if CHROMA_HTTP_HEADERS:
    CHROMA_HTTP_HEADERS = dict(
        [pair.split("=") for pair in CHROMA_HTTP_HEADERS.split(",")]
    )
else:
    CHROMA_HTTP_HEADERS = None
CHROMA_HTTP_SSL = os.environ.get("CHROMA_HTTP_SSL", "false").lower() == "true"
# this uses the model defined in the Dockerfile ENV variable. If you dont use docker or docker based deployments such as k8s, the default embedding model will be used (sentence-transformers/all-MiniLM-L6-v2)

RAG_TOP_K = PersistentConfig(
    "RAG_TOP_K", "rag.top_k", int(os.environ.get("RAG_TOP_K", "5"))
)
RAG_RELEVANCE_THRESHOLD = PersistentConfig(
    "RAG_RELEVANCE_THRESHOLD",
    "rag.relevance_threshold",
    float(os.environ.get("RAG_RELEVANCE_THRESHOLD", "0.0")),
)

ENABLE_RAG_HYBRID_SEARCH = PersistentConfig(
    "ENABLE_RAG_HYBRID_SEARCH",
    "rag.enable_hybrid_search",
    os.environ.get("ENABLE_RAG_HYBRID_SEARCH", "").lower() == "true",
)

ENABLE_RAG_WEB_LOADER_SSL_VERIFICATION = PersistentConfig(
    "ENABLE_RAG_WEB_LOADER_SSL_VERIFICATION",
    "rag.enable_web_loader_ssl_verification",
    os.environ.get("ENABLE_RAG_WEB_LOADER_SSL_VERIFICATION", "True").lower() == "true",
)

RAG_EMBEDDING_ENGINE = PersistentConfig(
    "RAG_EMBEDDING_ENGINE",
    "rag.embedding_engine",
    os.environ.get("RAG_EMBEDDING_ENGINE", ""),
)

PDF_EXTRACT_IMAGES = PersistentConfig(
    "PDF_EXTRACT_IMAGES",
    "rag.pdf_extract_images",
    os.environ.get("PDF_EXTRACT_IMAGES", "False").lower() == "true",
)

RAG_EMBEDDING_MODEL = PersistentConfig(
    "RAG_EMBEDDING_MODEL",
    "rag.embedding_model",
    os.environ.get("RAG_EMBEDDING_MODEL", "sentence-transformers/all-MiniLM-L6-v2"),
)
log.info(f"Embedding model set: {RAG_EMBEDDING_MODEL.value}"),

RAG_EMBEDDING_MODEL_AUTO_UPDATE = (
    os.environ.get("RAG_EMBEDDING_MODEL_AUTO_UPDATE", "").lower() == "true"
)

RAG_EMBEDDING_MODEL_TRUST_REMOTE_CODE = (
    os.environ.get("RAG_EMBEDDING_MODEL_TRUST_REMOTE_CODE", "").lower() == "true"
)

RAG_RERANKING_MODEL = PersistentConfig(
    "RAG_RERANKING_MODEL",
    "rag.reranking_model",
    os.environ.get("RAG_RERANKING_MODEL", ""),
)
if RAG_RERANKING_MODEL.value != "":
    log.info(f"Reranking model set: {RAG_RERANKING_MODEL.value}"),

RAG_RERANKING_MODEL_AUTO_UPDATE = (
    os.environ.get("RAG_RERANKING_MODEL_AUTO_UPDATE", "").lower() == "true"
)

RAG_RERANKING_MODEL_TRUST_REMOTE_CODE = (
    os.environ.get("RAG_RERANKING_MODEL_TRUST_REMOTE_CODE", "").lower() == "true"
)


if CHROMA_HTTP_HOST != "":
    CHROMA_CLIENT = chromadb.HttpClient(
        host=CHROMA_HTTP_HOST,
        port=CHROMA_HTTP_PORT,
        headers=CHROMA_HTTP_HEADERS,
        ssl=CHROMA_HTTP_SSL,
        tenant=CHROMA_TENANT,
        database=CHROMA_DATABASE,
        settings=Settings(allow_reset=True, anonymized_telemetry=False),
    )
else:
    CHROMA_CLIENT = chromadb.PersistentClient(
        path=CHROMA_DATA_PATH,
        settings=Settings(allow_reset=True, anonymized_telemetry=False),
        tenant=CHROMA_TENANT,
        database=CHROMA_DATABASE,
    )


# device type embedding models - "cpu" (default), "cuda" (nvidia gpu required) or "mps" (apple silicon) - choosing this right can lead to better performance
USE_CUDA = os.environ.get("USE_CUDA_DOCKER", "false")

if USE_CUDA.lower() == "true":
    DEVICE_TYPE = "cuda"
else:
    DEVICE_TYPE = "cpu"

CHUNK_SIZE = PersistentConfig(
    "CHUNK_SIZE", "rag.chunk_size", int(os.environ.get("CHUNK_SIZE", "1500"))
)
CHUNK_OVERLAP = PersistentConfig(
    "CHUNK_OVERLAP",
    "rag.chunk_overlap",
    int(os.environ.get("CHUNK_OVERLAP", "100")),
)

DEFAULT_RAG_TEMPLATE = """Use the following context as your learned knowledge, inside <context></context> XML tags.
<context>
    [context]
</context>

When answer to user:
- If you don't know, just say that you don't know.
- If you don't know when you are not sure, ask for clarification.
Avoid mentioning that you obtained the information from the context.
And answer according to the language of the user's question.

Given the context information, answer the query.
Query: [query]"""

RAG_TEMPLATE = PersistentConfig(
    "RAG_TEMPLATE",
    "rag.template",
    os.environ.get("RAG_TEMPLATE", DEFAULT_RAG_TEMPLATE),
)

RAG_OPENAI_API_BASE_URL = PersistentConfig(
    "RAG_OPENAI_API_BASE_URL",
    "rag.openai_api_base_url",
    os.getenv("RAG_OPENAI_API_BASE_URL", OPENAI_API_BASE_URL),
)
RAG_OPENAI_API_KEY = PersistentConfig(
    "RAG_OPENAI_API_KEY",
    "rag.openai_api_key",
    os.getenv("RAG_OPENAI_API_KEY", OPENAI_API_KEY),
)

ENABLE_RAG_LOCAL_WEB_FETCH = (
    os.getenv("ENABLE_RAG_LOCAL_WEB_FETCH", "False").lower() == "true"
)

YOUTUBE_LOADER_LANGUAGE = PersistentConfig(
    "YOUTUBE_LOADER_LANGUAGE",
    "rag.youtube_loader_language",
    os.getenv("YOUTUBE_LOADER_LANGUAGE", "en").split(","),
)

####################################
# Transcribe
####################################

WHISPER_MODEL = os.getenv("WHISPER_MODEL", "base")
WHISPER_MODEL_DIR = os.getenv("WHISPER_MODEL_DIR", f"{CACHE_DIR}/whisper/models")
WHISPER_MODEL_AUTO_UPDATE = (
    os.environ.get("WHISPER_MODEL_AUTO_UPDATE", "").lower() == "true"
)


####################################
# Images
####################################

IMAGE_GENERATION_ENGINE = PersistentConfig(
    "IMAGE_GENERATION_ENGINE",
    "image_generation.engine",
    os.getenv("IMAGE_GENERATION_ENGINE", ""),
)

ENABLE_IMAGE_GENERATION = PersistentConfig(
    "ENABLE_IMAGE_GENERATION",
    "image_generation.enable",
    os.environ.get("ENABLE_IMAGE_GENERATION", "").lower() == "true",
)
AUTOMATIC1111_BASE_URL = PersistentConfig(
    "AUTOMATIC1111_BASE_URL",
    "image_generation.automatic1111.base_url",
    os.getenv("AUTOMATIC1111_BASE_URL", ""),
)

COMFYUI_BASE_URL = PersistentConfig(
    "COMFYUI_BASE_URL",
    "image_generation.comfyui.base_url",
    os.getenv("COMFYUI_BASE_URL", ""),
)

IMAGES_OPENAI_API_BASE_URL = PersistentConfig(
    "IMAGES_OPENAI_API_BASE_URL",
    "image_generation.openai.api_base_url",
    os.getenv("IMAGES_OPENAI_API_BASE_URL", OPENAI_API_BASE_URL),
)
IMAGES_OPENAI_API_KEY = PersistentConfig(
    "IMAGES_OPENAI_API_KEY",
    "image_generation.openai.api_key",
    os.getenv("IMAGES_OPENAI_API_KEY", OPENAI_API_KEY),
)
<<<<<<< HEAD

IMAGES_OPENAI_API_KEY = os.getenv("IMAGES_OPENAI_API_KEY", OPENAI_API_KEY)
=======
>>>>>>> 7068ea92

IMAGE_SIZE = PersistentConfig(
    "IMAGE_SIZE", "image_generation.size", os.getenv("IMAGE_SIZE", "512x512")
)

IMAGE_STEPS = PersistentConfig(
    "IMAGE_STEPS", "image_generation.steps", int(os.getenv("IMAGE_STEPS", 50))
)

IMAGE_GENERATION_MODEL = PersistentConfig(
    "IMAGE_GENERATION_MODEL",
    "image_generation.model",
    os.getenv("IMAGE_GENERATION_MODEL", ""),
)

####################################
# Audio
####################################

AUDIO_OPENAI_API_BASE_URL = PersistentConfig(
    "AUDIO_OPENAI_API_BASE_URL",
    "audio.openai.api_base_url",
    os.getenv("AUDIO_OPENAI_API_BASE_URL", OPENAI_API_BASE_URL),
)
AUDIO_OPENAI_API_KEY = PersistentConfig(
    "AUDIO_OPENAI_API_KEY",
    "audio.openai.api_key",
    os.getenv("AUDIO_OPENAI_API_KEY", OPENAI_API_KEY),
)
AUDIO_OPENAI_API_MODEL = PersistentConfig(
    "AUDIO_OPENAI_API_MODEL",
    "audio.openai.api_model",
    os.getenv("AUDIO_OPENAI_API_MODEL", "tts-1"),
)
AUDIO_OPENAI_API_VOICE = PersistentConfig(
    "AUDIO_OPENAI_API_VOICE",
    "audio.openai.api_voice",
    os.getenv("AUDIO_OPENAI_API_VOICE", "alloy"),
)

####################################
# LiteLLM
####################################


ENABLE_LITELLM = os.environ.get("ENABLE_LITELLM", "True").lower() == "true"

LITELLM_PROXY_PORT = int(os.getenv("LITELLM_PROXY_PORT", "14365"))
if LITELLM_PROXY_PORT < 0 or LITELLM_PROXY_PORT > 65535:
    raise ValueError("Invalid port number for LITELLM_PROXY_PORT")
LITELLM_PROXY_HOST = os.getenv("LITELLM_PROXY_HOST", "127.0.0.1")


####################################
# Database
####################################

DATABASE_URL = os.environ.get("DATABASE_URL", f"sqlite:///{DATA_DIR}/webui.db")<|MERGE_RESOLUTION|>--- conflicted
+++ resolved
@@ -542,18 +542,14 @@
     [model.strip() for model in MODEL_FILTER_LIST.split(";")],
 )
 
-<<<<<<< HEAD
 ADMIN_MODEL_FILTER_LIST = os.environ.get("ADMIN_MODEL_FILTER_LIST", "")
 ADMIN_MODEL_FILTER_LIST = [
     model.strip() for model in ADMIN_MODEL_FILTER_LIST.split(";")
 ]
 
-WEBHOOK_URL = os.environ.get("WEBHOOK_URL", "")
-=======
 WEBHOOK_URL = PersistentConfig(
     "WEBHOOK_URL", "webhook_url", os.environ.get("WEBHOOK_URL", "")
 )
->>>>>>> 7068ea92
 
 ENABLE_ADMIN_EXPORT = os.environ.get("ENABLE_ADMIN_EXPORT", "True").lower() == "true"
 
@@ -765,6 +761,8 @@
     os.getenv("AUTOMATIC1111_BASE_URL", ""),
 )
 
+IMAGES_OPENAI_API_KEY = os.getenv("IMAGES_OPENAI_API_KEY", OPENAI_API_KEY)
+
 COMFYUI_BASE_URL = PersistentConfig(
     "COMFYUI_BASE_URL",
     "image_generation.comfyui.base_url",
@@ -776,16 +774,6 @@
     "image_generation.openai.api_base_url",
     os.getenv("IMAGES_OPENAI_API_BASE_URL", OPENAI_API_BASE_URL),
 )
-IMAGES_OPENAI_API_KEY = PersistentConfig(
-    "IMAGES_OPENAI_API_KEY",
-    "image_generation.openai.api_key",
-    os.getenv("IMAGES_OPENAI_API_KEY", OPENAI_API_KEY),
-)
-<<<<<<< HEAD
-
-IMAGES_OPENAI_API_KEY = os.getenv("IMAGES_OPENAI_API_KEY", OPENAI_API_KEY)
-=======
->>>>>>> 7068ea92
 
 IMAGE_SIZE = PersistentConfig(
     "IMAGE_SIZE", "image_generation.size", os.getenv("IMAGE_SIZE", "512x512")
