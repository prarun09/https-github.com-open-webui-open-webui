from enum import Enum


class MESSAGES(str, Enum):
    DEFAULT = lambda msg="": f"{msg if msg else ''}"


class WEBHOOK_MESSAGES(str, Enum):
    DEFAULT = lambda msg="": f"{msg if msg else ''}"
    USER_SIGNUP = lambda username="": (
        f"New user signed up: {username}" if username else "New user signed up"
    )


class ERROR_MESSAGES(str, Enum):
    def __str__(self) -> str:
        return super().__str__()

    DEFAULT = lambda err="": f"Something went wrong :/\n{err if err else ''}"
    ENV_VAR_NOT_FOUND = "Required environment variable not found. Terminating now."
    CREATE_USER_ERROR = "Oops! Something went wrong while creating your account. Please try again later. If the issue persists, contact support for assistance."
    DELETE_USER_ERROR = "Oops! Something went wrong. We encountered an issue while trying to delete the user. Please give it another shot."
    EMAIL_TAKEN = "Uh-oh! This email is already registered. Sign in with your existing account or choose another email to start anew."
    USERNAME_TAKEN = (
        "Uh-oh! This username is already registered. Please choose another username."
    )
    COMMAND_TAKEN = "Uh-oh! This command is already registered. Please choose another command string."
    FILE_EXISTS = "Uh-oh! This file is already registered. Please choose another file."

    NAME_TAG_TAKEN = "Uh-oh! This name tag is already registered. Please choose another name tag string."
    INVALID_TOKEN = (
        "Your session has expired or the token is invalid. Please sign in again."
    )
    INVALID_CRED = "The email or password provided is incorrect. Please check for typos and try logging in again."
    INVALID_EMAIL_FORMAT = "The email format you entered is invalid. Please double-check and make sure you're using a valid email address (e.g., yourname@example.com)."
    INVALID_PASSWORD = (
        "The password provided is incorrect. Please check for typos and try again."
    )
    UNAUTHORIZED = "401 Unauthorized"
    ACCESS_PROHIBITED = "You do not have permission to access this resource. Please contact your administrator for assistance."
    ACTION_PROHIBITED = (
        "The requested action has been restricted as a security measure."
    )

    FILE_NOT_SENT = "FILE_NOT_SENT"
    FILE_NOT_SUPPORTED = "Oops! It seems like the file format you're trying to upload is not supported. Please upload a file with a supported format (e.g., JPG, PNG, PDF, TXT) and try again."

    NOT_FOUND = "We could not find what you're looking for :/"
    USER_NOT_FOUND = "We could not find what you're looking for :/"
    API_KEY_NOT_FOUND = "Oops! It looks like there's a hiccup. The API key is missing. Please make sure to provide a valid API key to access this feature."

    MALICIOUS = "Unusual activities detected, please try again in a few minutes."

    PANDOC_NOT_INSTALLED = "Pandoc is not installed on the server. Please contact your administrator for assistance."
    INCORRECT_FORMAT = (
        lambda err="": f"Invalid format. Please use the correct format{err}"
    )
    RATE_LIMIT_EXCEEDED = "API rate limit exceeded"

    MODEL_NOT_FOUND = lambda name="": f"Model '{name}' was not found"
<<<<<<< HEAD
    OPENAI_NOT_FOUND = lambda name="": "OpenAI API was not found"
    OLLAMA_NOT_FOUND = "WebUI could not connect to Ollama"
    CREATE_API_KEY_ERROR = "Oops! Something went wrong while creating your API key. Please try again later. If the issue persists, contact support for assistance."
=======
    OPENAI_NOT_FOUND = lambda name="": f"OpenAI API was not found"
    OLLAMA_NOT_FOUND = "WebUI could not connect to Ollama"

    EMPTY_CONTENT = "The content provided is empty. Please ensure that there is text or data present before proceeding."
>>>>>>> 587a8c59
<|MERGE_RESOLUTION|>--- conflicted
+++ resolved
@@ -58,13 +58,8 @@
     RATE_LIMIT_EXCEEDED = "API rate limit exceeded"
 
     MODEL_NOT_FOUND = lambda name="": f"Model '{name}' was not found"
-<<<<<<< HEAD
     OPENAI_NOT_FOUND = lambda name="": "OpenAI API was not found"
     OLLAMA_NOT_FOUND = "WebUI could not connect to Ollama"
     CREATE_API_KEY_ERROR = "Oops! Something went wrong while creating your API key. Please try again later. If the issue persists, contact support for assistance."
-=======
-    OPENAI_NOT_FOUND = lambda name="": f"OpenAI API was not found"
-    OLLAMA_NOT_FOUND = "WebUI could not connect to Ollama"
 
     EMPTY_CONTENT = "The content provided is empty. Please ensure that there is text or data present before proceeding."
->>>>>>> 587a8c59
