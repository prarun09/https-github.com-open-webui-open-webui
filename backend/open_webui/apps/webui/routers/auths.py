import re
import uuid

from fastapi import APIRouter, Depends, HTTPException, Request, status
from fastapi.responses import Response
from pydantic import BaseModel

from open_webui.apps.webui.models.auths import (
    AddUserForm,
    ApiKey,
    Auths,
    SigninForm,
    SigninResponse,
    SignupForm,
    UpdatePasswordForm,
    UpdateProfileForm,
    UserResponse,
)
from open_webui.apps.webui.models.users import Users
from open_webui.config import WEBUI_AUTH, REGISTERED_EMAIL_SUFFIX, TURNSTILE_CHECK, TURNSTILE_SECRET_KEY
from open_webui.constants import ERROR_MESSAGES, WEBHOOK_MESSAGES
from open_webui.env import WEBUI_AUTH_TRUSTED_EMAIL_HEADER, WEBUI_AUTH_TRUSTED_NAME_HEADER
from open_webui.utils.misc import parse_duration, validate_email_format
from open_webui.utils.utils import (
    create_api_key,
    create_token,
    get_admin_user,
    get_current_user,
    get_password_hash,
    validate_token,
)
from open_webui.utils.webhook import post_webhook

router = APIRouter()


############################
# GetSessionUser
############################


@router.get("/", response_model=UserResponse)
async def get_session_user(
        request: Request, response: Response, user=Depends(get_current_user)
):
    token = create_token(
        data={"id": user.id},
        expires_delta=parse_duration(request.app.state.config.JWT_EXPIRES_IN),
    )

    # Set the cookie token
    response.set_cookie(
        key="token",
        value=token,
        httponly=True,  # Ensures the cookie is not accessible via JavaScript
    )

    return {
        "id": user.id,
        "email": user.email,
        "name": user.name,
        "role": user.role,
        "profile_image_url": user.profile_image_url,
    }


############################
# Update Profile
############################


@router.post("/update/profile", response_model=UserResponse)
async def update_profile(
        form_data: UpdateProfileForm, session_user=Depends(get_current_user)
):
    if session_user:
        user = Users.update_user_by_id(
            session_user.id,
            {"profile_image_url": form_data.profile_image_url, "name": form_data.name},
        )
        if user:
            return user
        else:
            raise HTTPException(400, detail=ERROR_MESSAGES.DEFAULT())
    else:
        raise HTTPException(400, detail=ERROR_MESSAGES.INVALID_CRED)


############################
# Update Password
############################


@router.post("/update/password", response_model=bool)
async def update_password(
        form_data: UpdatePasswordForm, session_user=Depends(get_current_user)
):
    if WEBUI_AUTH_TRUSTED_EMAIL_HEADER:
        raise HTTPException(400, detail=ERROR_MESSAGES.ACTION_PROHIBITED)
    if session_user:
        user = Auths.authenticate_user(session_user.email, form_data.password)

        if user:
            hashed = get_password_hash(form_data.new_password)
            return Auths.update_user_password_by_id(user.id, hashed)
        else:
            raise HTTPException(400, detail=ERROR_MESSAGES.INVALID_PASSWORD)
    else:
        raise HTTPException(400, detail=ERROR_MESSAGES.INVALID_CRED)


############################
# SignIn
############################


@router.post("/signin", response_model=SigninResponse)
async def signin(request: Request, response: Response, form_data: SigninForm):
    if WEBUI_AUTH_TRUSTED_EMAIL_HEADER:
        if WEBUI_AUTH_TRUSTED_EMAIL_HEADER not in request.headers:
            raise HTTPException(400, detail=ERROR_MESSAGES.INVALID_TRUSTED_HEADER)

        trusted_email = request.headers[WEBUI_AUTH_TRUSTED_EMAIL_HEADER].lower()
        trusted_name = trusted_email
        if WEBUI_AUTH_TRUSTED_NAME_HEADER:
            trusted_name = request.headers.get(
                WEBUI_AUTH_TRUSTED_NAME_HEADER, trusted_email
            )
        if not Users.get_user_by_email(trusted_email.lower()):
            await signup(
                request,
                response,
                SignupForm(
                    email=trusted_email, password=str(uuid.uuid4()), name=trusted_name
                ),
            )
        user = Auths.authenticate_user_by_trusted_header(trusted_email)
    elif WEBUI_AUTH == False:
        admin_email = "admin@localhost"
        admin_password = "admin"

        if Users.get_user_by_email(admin_email.lower()):
            user = Auths.authenticate_user(admin_email.lower(), admin_password)
        else:
            if Users.get_num_users() != 0:
                raise HTTPException(400, detail=ERROR_MESSAGES.EXISTING_USERS)

            await signup(
                request,
                response,
                SignupForm(email=admin_email, password=admin_password, name="User"),
            )

            user = Auths.authenticate_user(admin_email.lower(), admin_password)
    else:
        if TURNSTILE_CHECK and TURNSTILE_SECRET_KEY:
            res = await validate_token(form_data.turnstileToken, TURNSTILE_SECRET_KEY)
            if not res.get("success", False):
                raise HTTPException(
                    status_code=status.HTTP_403_FORBIDDEN, detail=ERROR_MESSAGES.TURNSTILE_ERROR
                )
        user = Auths.authenticate_user(form_data.email.lower(), form_data.password)

    if user:
        token = create_token(
            data={"id": user.id},
            expires_delta=parse_duration(request.app.state.config.JWT_EXPIRES_IN),
        )

        # Set the cookie token
        response.set_cookie(
            key="token",
            value=token,
            httponly=True,  # Ensures the cookie is not accessible via JavaScript
        )

        return {
            "token": token,
            "token_type": "Bearer",
            "id": user.id,
            "email": user.email,
            "name": user.name,
            "role": user.role,
            "profile_image_url": user.profile_image_url,
        }
    else:
        raise HTTPException(400, detail=ERROR_MESSAGES.INVALID_CRED)


############################
# SignUp
############################

@router.post("/signup", response_model=SigninResponse)
async def signup(request: Request, response: Response, form_data: SignupForm):
    if (
<<<<<<< HEAD
            not request.app.state.config.ENABLE_SIGNUP
            and request.app.state.config.ENABLE_LOGIN_FORM
            and WEBUI_AUTH
=======
        not request.app.state.config.ENABLE_SIGNUP
        or not request.app.state.config.ENABLE_LOGIN_FORM
        or not WEBUI_AUTH
>>>>>>> 5dd6ae6e
    ):
        raise HTTPException(
            status.HTTP_403_FORBIDDEN, detail=ERROR_MESSAGES.ACCESS_PROHIBITED
        )

    if TURNSTILE_CHECK and TURNSTILE_SECRET_KEY:
        res = await validate_token(form_data.turnstileToken, TURNSTILE_SECRET_KEY)
        if not res.get("success", False):
            raise HTTPException(
                status_code=status.HTTP_403_FORBIDDEN, detail=ERROR_MESSAGES.TURNSTILE_ERROR
            )

    if not validate_email_format(form_data.email.lower()):
        raise HTTPException(
            status.HTTP_400_BAD_REQUEST, detail=ERROR_MESSAGES.INVALID_EMAIL_FORMAT
        )

    if REGISTERED_EMAIL_SUFFIX and not form_data.email.lower().endswith(REGISTERED_EMAIL_SUFFIX):
        raise HTTPException(
            status.HTTP_400_BAD_REQUEST, detail=ERROR_MESSAGES.INVALID_CUSTOMER_EMAIL_FORMAT
        )

    if Users.get_user_by_email(form_data.email.lower()):
        raise HTTPException(400, detail=ERROR_MESSAGES.EMAIL_TAKEN)

    try:
        role = (
            "admin"
            if Users.get_num_users() == 0
            else request.app.state.config.DEFAULT_USER_ROLE
        )
        hashed = get_password_hash(form_data.password)
        user = Auths.insert_new_auth(
            form_data.email.lower(),
            hashed,
            form_data.name,
            form_data.profile_image_url,
            role,
        )

        if user:
            token = create_token(
                data={"id": user.id},
                expires_delta=parse_duration(request.app.state.config.JWT_EXPIRES_IN),
            )

            # Set the cookie token
            response.set_cookie(
                key="token",
                value=token,
                httponly=True,  # Ensures the cookie is not accessible via JavaScript
            )

            if request.app.state.config.WEBHOOK_URL:
                post_webhook(
                    request.app.state.config.WEBHOOK_URL,
                    WEBHOOK_MESSAGES.USER_SIGNUP(user.name),
                    {
                        "action": "signup",
                        "message": WEBHOOK_MESSAGES.USER_SIGNUP(user.name),
                        "user": user.model_dump_json(exclude_none=True),
                    },
                )

            return {
                "token": token,
                "token_type": "Bearer",
                "id": user.id,
                "email": user.email,
                "name": user.name,
                "role": user.role,
                "profile_image_url": user.profile_image_url,
            }
        else:
            raise HTTPException(500, detail=ERROR_MESSAGES.CREATE_USER_ERROR)
    except Exception as err:
        raise HTTPException(500, detail=ERROR_MESSAGES.DEFAULT(err))


############################
# AddUser
############################


@router.post("/add", response_model=SigninResponse)
async def add_user(form_data: AddUserForm, user=Depends(get_admin_user)):
    if not validate_email_format(form_data.email.lower()):
        raise HTTPException(
            status.HTTP_400_BAD_REQUEST, detail=ERROR_MESSAGES.INVALID_EMAIL_FORMAT
        )

    if Users.get_user_by_email(form_data.email.lower()):
        raise HTTPException(400, detail=ERROR_MESSAGES.EMAIL_TAKEN)

    try:
        print(form_data)
        hashed = get_password_hash(form_data.password)
        user = Auths.insert_new_auth(
            form_data.email.lower(),
            hashed,
            form_data.name,
            form_data.profile_image_url,
            form_data.role,
        )

        if user:
            token = create_token(data={"id": user.id})
            return {
                "token": token,
                "token_type": "Bearer",
                "id": user.id,
                "email": user.email,
                "name": user.name,
                "role": user.role,
                "profile_image_url": user.profile_image_url,
            }
        else:
            raise HTTPException(500, detail=ERROR_MESSAGES.CREATE_USER_ERROR)
    except Exception as err:
        raise HTTPException(500, detail=ERROR_MESSAGES.DEFAULT(err))


############################
# GetAdminDetails
############################


@router.get("/admin/details")
async def get_admin_details(request: Request, user=Depends(get_current_user)):
    if request.app.state.config.SHOW_ADMIN_DETAILS:
        admin_email = request.app.state.config.ADMIN_EMAIL
        admin_name = None

        print(admin_email, admin_name)

        if admin_email:
            admin = Users.get_user_by_email(admin_email)
            if admin:
                admin_name = admin.name
        else:
            admin = Users.get_first_user()
            if admin:
                admin_email = admin.email
                admin_name = admin.name

        return {
            "name": admin_name,
            "email": admin_email,
        }
    else:
        raise HTTPException(400, detail=ERROR_MESSAGES.ACTION_PROHIBITED)


############################
# ToggleSignUp
############################


@router.get("/admin/config")
async def get_admin_config(request: Request, user=Depends(get_admin_user)):
    return {
        "SHOW_ADMIN_DETAILS": request.app.state.config.SHOW_ADMIN_DETAILS,
        "ENABLE_SIGNUP": request.app.state.config.ENABLE_SIGNUP,
        "DEFAULT_USER_ROLE": request.app.state.config.DEFAULT_USER_ROLE,
        "JWT_EXPIRES_IN": request.app.state.config.JWT_EXPIRES_IN,
        "ENABLE_COMMUNITY_SHARING": request.app.state.config.ENABLE_COMMUNITY_SHARING,
        "ENABLE_MESSAGE_RATING": request.app.state.config.ENABLE_MESSAGE_RATING,
    }


class AdminConfig(BaseModel):
    SHOW_ADMIN_DETAILS: bool
    ENABLE_SIGNUP: bool
    DEFAULT_USER_ROLE: str
    JWT_EXPIRES_IN: str
    ENABLE_COMMUNITY_SHARING: bool
    ENABLE_MESSAGE_RATING: bool


@router.post("/admin/config")
async def update_admin_config(
        request: Request, form_data: AdminConfig, user=Depends(get_admin_user)
):
    request.app.state.config.SHOW_ADMIN_DETAILS = form_data.SHOW_ADMIN_DETAILS
    request.app.state.config.ENABLE_SIGNUP = form_data.ENABLE_SIGNUP

    if form_data.DEFAULT_USER_ROLE in ["pending", "user", "vip", "svip", "admin"]:
        request.app.state.config.DEFAULT_USER_ROLE = form_data.DEFAULT_USER_ROLE

    pattern = r"^(-1|0|(-?\d+(\.\d+)?)(ms|s|m|h|d|w))$"

    # Check if the input string matches the pattern
    if re.match(pattern, form_data.JWT_EXPIRES_IN):
        request.app.state.config.JWT_EXPIRES_IN = form_data.JWT_EXPIRES_IN

    request.app.state.config.ENABLE_COMMUNITY_SHARING = (
        form_data.ENABLE_COMMUNITY_SHARING
    )
    request.app.state.config.ENABLE_MESSAGE_RATING = form_data.ENABLE_MESSAGE_RATING

    return {
        "SHOW_ADMIN_DETAILS": request.app.state.config.SHOW_ADMIN_DETAILS,
        "ENABLE_SIGNUP": request.app.state.config.ENABLE_SIGNUP,
        "DEFAULT_USER_ROLE": request.app.state.config.DEFAULT_USER_ROLE,
        "JWT_EXPIRES_IN": request.app.state.config.JWT_EXPIRES_IN,
        "ENABLE_COMMUNITY_SHARING": request.app.state.config.ENABLE_COMMUNITY_SHARING,
        "ENABLE_MESSAGE_RATING": request.app.state.config.ENABLE_MESSAGE_RATING,
    }


############################
# API Key
############################


# create api key
@router.post("/api_key", response_model=ApiKey)
async def create_api_key_(user=Depends(get_current_user)):
    api_key = create_api_key()
    success = Users.update_user_api_key_by_id(user.id, api_key)
    if success:
        return {
            "api_key": api_key,
        }
    else:
        raise HTTPException(500, detail=ERROR_MESSAGES.CREATE_API_KEY_ERROR)


# delete api key
@router.delete("/api_key", response_model=bool)
async def delete_api_key(user=Depends(get_current_user)):
    success = Users.update_user_api_key_by_id(user.id, None)
    return success


# get api key
@router.get("/api_key", response_model=ApiKey)
async def get_api_key(user=Depends(get_current_user)):
    api_key = Users.get_user_api_key_by_id(user.id)
    if api_key:
        return {
            "api_key": api_key,
        }
    else:
        raise HTTPException(404, detail=ERROR_MESSAGES.API_KEY_NOT_FOUND)<|MERGE_RESOLUTION|>--- conflicted
+++ resolved
@@ -194,15 +194,9 @@
 @router.post("/signup", response_model=SigninResponse)
 async def signup(request: Request, response: Response, form_data: SignupForm):
     if (
-<<<<<<< HEAD
-            not request.app.state.config.ENABLE_SIGNUP
-            and request.app.state.config.ENABLE_LOGIN_FORM
-            and WEBUI_AUTH
-=======
         not request.app.state.config.ENABLE_SIGNUP
         or not request.app.state.config.ENABLE_LOGIN_FORM
         or not WEBUI_AUTH
->>>>>>> 5dd6ae6e
     ):
         raise HTTPException(
             status.HTTP_403_FORBIDDEN, detail=ERROR_MESSAGES.ACCESS_PROHIBITED
