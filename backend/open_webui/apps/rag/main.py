import json
import logging
import mimetypes
import os
import random
import shutil
import socket
import urllib.parse
import uuid
from datetime import datetime
from pathlib import Path
from typing import Iterator, Optional, Sequence, Union, List, Tuple, Any

import requests
import validators
from fastapi import Depends, FastAPI, File, Form, HTTPException, UploadFile, status
from fastapi.middleware.cors import CORSMiddleware
from langchain.text_splitter import RecursiveCharacterTextSplitter
from langchain_community.document_loaders import (
    BSHTMLLoader,
    CSVLoader,
    Docx2txtLoader,
    OutlookMessageLoader,
    PyPDFLoader,
    TextLoader,
    UnstructuredEPubLoader,
    UnstructuredExcelLoader,
    UnstructuredMarkdownLoader,
    UnstructuredPowerPointLoader,
    UnstructuredRSTLoader,
    UnstructuredXMLLoader,
    WebBaseLoader,
    YoutubeLoader,
)
from langchain_core.documents import Document
from pydantic import BaseModel, Field

from open_webui.apps.rag.search.brave import search_brave
from open_webui.apps.rag.search.duckduckgo import search_duckduckgo
from open_webui.apps.rag.search.google_pse import search_google_pse
from open_webui.apps.rag.search.jina_search import search_jina
from open_webui.apps.rag.search.main import SearchResult
from open_webui.apps.rag.search.searchapi import search_searchapi
from open_webui.apps.rag.search.searxng import search_searxng
from open_webui.apps.rag.search.serper import search_serper
from open_webui.apps.rag.search.serply import search_serply
from open_webui.apps.rag.search.serpstack import search_serpstack
from open_webui.apps.rag.search.tavily import search_tavily
from open_webui.apps.rag.utils import (
    get_embedding_function,
    get_model_path,
    query_collection,
    query_collection_with_hybrid_search,
    query_doc,
    query_doc_with_hybrid_search,
)
from open_webui.apps.rag.vector.connector import VECTOR_DB_CLIENT
from open_webui.apps.webui.models.documents import DocumentForm, Documents
from open_webui.apps.webui.models.files import Files
from open_webui.apps.webui.models.users import Users
from open_webui.apps.webui.routers.users import change_enableBase64
from open_webui.config import (
    BRAVE_SEARCH_API_KEY,
    CHUNK_OVERLAP,
    CHUNK_SIZE,
    CONTENT_EXTRACTION_ENGINE,
    CORS_ALLOW_ORIGIN,
    DOCS_DIR,
    ENABLE_RAG_HYBRID_SEARCH,
    ENABLE_RAG_LOCAL_WEB_FETCH,
    ENABLE_RAG_WEB_LOADER_SSL_VERIFICATION,
    ENABLE_RAG_WEB_SEARCH,
    ENV,
    GOOGLE_PSE_API_KEY,
    GOOGLE_PSE_ENGINE_ID,
    PDF_EXTRACT_IMAGES,
    RAG_EMBEDDING_ENGINE,
    RAG_EMBEDDING_MODEL,
    RAG_EMBEDDING_MODEL_AUTO_UPDATE,
    RAG_EMBEDDING_MODEL_TRUST_REMOTE_CODE,
    RAG_EMBEDDING_OPENAI_BATCH_SIZE,
    RAG_FILE_MAX_COUNT,
    RAG_FILE_MAX_SIZE,
    RAG_OPENAI_API_BASE_URL,
    RAG_OPENAI_API_KEY,
    RAG_RELEVANCE_THRESHOLD,
    RAG_RERANKING_MODEL,
    RAG_RERANKING_MODEL_AUTO_UPDATE,
    RAG_RERANKING_MODEL_TRUST_REMOTE_CODE,
    DEFAULT_RAG_TEMPLATE,
    RAG_TEMPLATE,
    RAG_TOP_K,
    RAG_WEB_SEARCH_CONCURRENT_REQUESTS,
    RAG_WEB_SEARCH_DOMAIN_FILTER_LIST,
    RAG_WEB_SEARCH_ENGINE,
    RAG_WEB_SEARCH_RESULT_COUNT,
    SEARCHAPI_API_KEY,
    SEARCHAPI_ENGINE,
    SEARXNG_QUERY_URL,
    SERPER_API_KEY,
    SERPLY_API_KEY,
    SERPSTACK_API_KEY,
    SERPSTACK_HTTPS,
    TAVILY_API_KEY,
    TIKA_SERVER_URL,
    UPLOAD_DIR,
    YOUTUBE_LOADER_LANGUAGE,
    AppConfig,
)
from open_webui.config import SILICONFLOW_API_KEY, SILICONFLOW_API_BASE_URL, ENABLE_BASE64
from open_webui.constants import ERROR_MESSAGES
from open_webui.env import SRC_LOG_LEVELS, DEVICE_TYPE
from open_webui.utils.misc import (
    calculate_sha256,
    calculate_sha256_string,
    extract_folders_after_data_docs,
    sanitize_filename,
)
from open_webui.utils.utils import get_admin_user, get_verified_user

# from colbert.infra import ColBERTConfig
# from colbert.modeling.checkpoint import Checkpoint

log = logging.getLogger(__name__)
log.setLevel(SRC_LOG_LEVELS["RAG"])

app = FastAPI()

app.state.config = AppConfig()

app.state.config.TOP_K = RAG_TOP_K
app.state.config.RELEVANCE_THRESHOLD = RAG_RELEVANCE_THRESHOLD
app.state.config.FILE_MAX_SIZE = RAG_FILE_MAX_SIZE
app.state.config.FILE_MAX_COUNT = RAG_FILE_MAX_COUNT

app.state.config.ENABLE_RAG_HYBRID_SEARCH = ENABLE_RAG_HYBRID_SEARCH

app.state.config.ENABLE_BASE64 = ENABLE_BASE64

change_enableBase64(app.state.config.ENABLE_BASE64)

app.state.config.ENABLE_RAG_WEB_LOADER_SSL_VERIFICATION = (
    ENABLE_RAG_WEB_LOADER_SSL_VERIFICATION
)

app.state.config.CONTENT_EXTRACTION_ENGINE = CONTENT_EXTRACTION_ENGINE
app.state.config.TIKA_SERVER_URL = TIKA_SERVER_URL

app.state.config.CHUNK_SIZE = CHUNK_SIZE
app.state.config.CHUNK_OVERLAP = CHUNK_OVERLAP

app.state.config.RAG_EMBEDDING_ENGINE = RAG_EMBEDDING_ENGINE
app.state.config.RAG_EMBEDDING_MODEL = RAG_EMBEDDING_MODEL
app.state.config.RAG_EMBEDDING_OPENAI_BATCH_SIZE = RAG_EMBEDDING_OPENAI_BATCH_SIZE
app.state.config.RAG_RERANKING_MODEL = RAG_RERANKING_MODEL
app.state.config.RAG_TEMPLATE = RAG_TEMPLATE

app.state.config.OPENAI_API_BASE_URL = RAG_OPENAI_API_BASE_URL
app.state.config.OPENAI_API_KEY = RAG_OPENAI_API_KEY

app.state.config.PDF_EXTRACT_IMAGES = PDF_EXTRACT_IMAGES

app.state.config.YOUTUBE_LOADER_LANGUAGE = YOUTUBE_LOADER_LANGUAGE
app.state.YOUTUBE_LOADER_TRANSLATION = None

app.state.config.ENABLE_RAG_WEB_SEARCH = ENABLE_RAG_WEB_SEARCH
app.state.config.RAG_WEB_SEARCH_ENGINE = RAG_WEB_SEARCH_ENGINE
app.state.config.RAG_WEB_SEARCH_DOMAIN_FILTER_LIST = RAG_WEB_SEARCH_DOMAIN_FILTER_LIST

app.state.config.SEARXNG_QUERY_URL = SEARXNG_QUERY_URL
app.state.config.GOOGLE_PSE_API_KEY = GOOGLE_PSE_API_KEY
app.state.config.GOOGLE_PSE_ENGINE_ID = GOOGLE_PSE_ENGINE_ID
app.state.config.BRAVE_SEARCH_API_KEY = BRAVE_SEARCH_API_KEY
app.state.config.SERPSTACK_API_KEY = SERPSTACK_API_KEY
app.state.config.SERPSTACK_HTTPS = SERPSTACK_HTTPS
app.state.config.SERPER_API_KEY = SERPER_API_KEY
app.state.config.SERPLY_API_KEY = SERPLY_API_KEY
app.state.config.TAVILY_API_KEY = TAVILY_API_KEY
app.state.config.SEARCHAPI_API_KEY = SEARCHAPI_API_KEY
app.state.config.SEARCHAPI_ENGINE = SEARCHAPI_ENGINE
app.state.config.RAG_WEB_SEARCH_RESULT_COUNT = RAG_WEB_SEARCH_RESULT_COUNT
app.state.config.RAG_WEB_SEARCH_CONCURRENT_REQUESTS = RAG_WEB_SEARCH_CONCURRENT_REQUESTS


def update_embedding_model(
<<<<<<< HEAD
        embedding_model: str,
        update_model: bool = False,
=======
    embedding_model: str,
    auto_update: bool = False,
>>>>>>> 5c16631e
):
    if embedding_model and app.state.config.RAG_EMBEDDING_ENGINE == "":
        import sentence_transformers

        app.state.sentence_transformer_ef = sentence_transformers.SentenceTransformer(
            get_model_path(embedding_model, auto_update),
            device=DEVICE_TYPE,
            trust_remote_code=RAG_EMBEDDING_MODEL_TRUST_REMOTE_CODE,
        )
    else:
        app.state.sentence_transformer_ef = None


class Reranking(BaseModel):
    reranking_model: str = Field(..., description="The specific reranking model to use")
    api_key: Optional[str] = Field(
        None,
        description="The API key (automatically set based on provider if not provided)",
    )
    url: Optional[str] = Field(
        None,
        description="The API base URL (automatically set based on provider if not provided)",
    )

    def __init__(self, **data: Any):
        super().__init__(**data)
        if self.url is None:
            self.url = SILICONFLOW_API_BASE_URL

        if self.api_key is None:
            self.api_key = [key.strip() for key in SILICONFLOW_API_KEY.split(",") if key.strip() != '']

    def predict(
            self, query: str, docs: Sequence[Document], top_n: int, r_score: float
    ) -> Optional[List[Tuple[str, float]]]:
        """Sends a reranking request to the API and returns documents with scores."""
        try:
            selected_key = random.choice(self.api_key) if self.api_key else None
            headers = {
                "Content-Type": "application/json",
                "Authorization": f"Bearer {selected_key}",
            }
            payload = {
                "model": self.reranking_model,
                "query": query,
                "documents": [doc.page_content for doc in docs],
                "top_n": top_n,
            }
            response = requests.post(
                f"{self.url}/rerank", headers=headers, json=payload
            )
            response.raise_for_status()
            data = response.json()
            results = data.get("results", [])
            docs_with_scores = [
                (docs[i["index"]], i["relevance_score"]) for i in results
            ]
            if r_score is not None and r_score > 0:
                docs_with_scores = [(d, s) for d, s in docs_with_scores if s >= r_score]
            return docs_with_scores
        except requests.RequestException as e:
            print(f"Error in reranking request: {e}")
        except KeyError as e:
            print(f"Unexpected response format: missing key '{e}'")
        except Exception as e:
            print(f"Unexpected error: {e}")
        return None


def update_reranking_model(
<<<<<<< HEAD
        reranking_model: str,
        update_model: bool = False,
):
    if reranking_model:
        if any(model in reranking_model for model in ["jinaai/jina-colbert-v2"]):
            class Colbert:
=======
    reranking_model: str,
    auto_update: bool = False,
):
    if reranking_model:
        if any(model in reranking_model for model in ["jinaai/jina-colbert-v2"]):

            class ColBERT:
>>>>>>> 5c16631e
                def __init__(self, name) -> None:
                    self.device = "cuda" if torch.cuda.is_available() else "cpu"
                    self.ckpt = Checkpoint(
                        get_model_path(name, auto_update),
                        colbert_config=ColBERTConfig(),
                    ).to(self.device)
                    pass
            
                def calculate_similarity_scores(
                    self, query_embeddings, document_embeddings
                ):
            
                    query_embeddings = query_embeddings.to(self.device)
                    document_embeddings = document_embeddings.to(self.device)
            
                    # Validate dimensions to ensure compatibility
                    if query_embeddings.dim() != 3:
                        raise ValueError(
                            f"Expected query embeddings to have 3 dimensions, but got {query_embeddings.dim()}."
                        )
                    if document_embeddings.dim() != 3:
                        raise ValueError(
                            f"Expected document embeddings to have 3 dimensions, but got {document_embeddings.dim()}."
                        )
                    if query_embeddings.size(0) not in [1, document_embeddings.size(0)]:
                        raise ValueError(
                            "There should be either one query or queries equal to the number of documents."
                        )
            
                    # Transpose the query embeddings to align for matrix multiplication
                    transposed_query_embeddings = query_embeddings.permute(0, 2, 1)
                    # Compute similarity scores using batch matrix multiplication
                    computed_scores = torch.matmul(
                        document_embeddings, transposed_query_embeddings
                    )
                    # Apply max pooling to extract the highest semantic similarity across each document's sequence
                    maximum_scores = torch.max(computed_scores, dim=1).values
            
                    # Sum up the maximum scores across features to get the overall document relevance scores
                    final_scores = maximum_scores.sum(dim=1)
            
                    normalized_scores = torch.softmax(final_scores, dim=0)
            
                    return normalized_scores.detach().cpu().numpy().astype(np.float32)
            
                def predict(self, sentences):
            
                    query = sentences[0][0]
                    docs = [i[1] for i in sentences]
            
                    # Embedding the documents
                    embedded_docs = self.ckpt.docFromText(docs, bsize=32)[0]
                    # Embedding the queries
                    embedded_queries = self.ckpt.queryFromText([query], bsize=32)
                    embedded_query = embedded_queries[0]
            
                    # Calculate retrieval scores for the query against all documents
                    scores = self.calculate_similarity_scores(
                        embedded_query.unsqueeze(0), embedded_docs
                    )
            
                    return scores
<<<<<<< HEAD
            
            app.state.sentence_transformer_rf = Colbert(reranking_model)
=======

            try:
                app.state.sentence_transformer_rf = ColBERT(reranking_model)
            except Exception as e:
                log.error(f"ColBERT: {e}")
                app.state.sentence_transformer_rf = None
                app.state.config.ENABLE_RAG_HYBRID_SEARCH = False
>>>>>>> 5c16631e
        else:
            try:
<<<<<<< HEAD
                if "BAAI/bge-reranker-v2-m3" in reranking_model:
                    app.state.sentence_transformer_rf = Reranking(
                        reranking_model=reranking_model
                    )
                else:
                    import sentence_transformers

                    app.state.sentence_transformer_rf = sentence_transformers.CrossEncoder(
                        get_model_path(reranking_model, update_model),
                        device=DEVICE_TYPE,
                        trust_remote_code=RAG_RERANKING_MODEL_TRUST_REMOTE_CODE,
                    )
=======
                app.state.sentence_transformer_rf = sentence_transformers.CrossEncoder(
                    get_model_path(reranking_model, auto_update),
                    device=DEVICE_TYPE,
                    trust_remote_code=RAG_RERANKING_MODEL_TRUST_REMOTE_CODE,
                )
>>>>>>> 5c16631e
            except:
                log.error("CrossEncoder error")
                app.state.sentence_transformer_rf = None
                app.state.config.ENABLE_RAG_HYBRID_SEARCH = False

    else:
        app.state.sentence_transformer_rf = None


update_embedding_model(
    app.state.config.RAG_EMBEDDING_MODEL,
    RAG_EMBEDDING_MODEL_AUTO_UPDATE,
)

update_reranking_model(
    app.state.config.RAG_RERANKING_MODEL,
    RAG_RERANKING_MODEL_AUTO_UPDATE,
)

app.state.EMBEDDING_FUNCTION = get_embedding_function(
    app.state.config.RAG_EMBEDDING_ENGINE,
    app.state.config.RAG_EMBEDDING_MODEL,
    app.state.sentence_transformer_ef,
    app.state.config.OPENAI_API_KEY,
    app.state.config.OPENAI_API_BASE_URL,
    app.state.config.RAG_EMBEDDING_OPENAI_BATCH_SIZE,
)

app.add_middleware(
    CORSMiddleware,
    allow_origins=CORS_ALLOW_ORIGIN,
    allow_credentials=True,
    allow_methods=["*"],
    allow_headers=["*"],
)


class CollectionNameForm(BaseModel):
    collection_name: Optional[str] = "test"


class UrlForm(CollectionNameForm):
    url: str


class SearchForm(CollectionNameForm):
    query: str


@app.get("/")
async def get_status():
    return {
        "status": True,
        "chunk_size": app.state.config.CHUNK_SIZE,
        "chunk_overlap": app.state.config.CHUNK_OVERLAP,
        "template": app.state.config.RAG_TEMPLATE,
        "embedding_engine": app.state.config.RAG_EMBEDDING_ENGINE,
        "embedding_model": app.state.config.RAG_EMBEDDING_MODEL,
        "reranking_model": app.state.config.RAG_RERANKING_MODEL,
        "openai_batch_size": app.state.config.RAG_EMBEDDING_OPENAI_BATCH_SIZE,
    }


@app.get("/embedding")
async def get_embedding_config(user=Depends(get_admin_user)):
    return {
        "status": True,
        "embedding_engine": app.state.config.RAG_EMBEDDING_ENGINE,
        "embedding_model": app.state.config.RAG_EMBEDDING_MODEL,
        "openai_config": {
            "url": app.state.config.OPENAI_API_BASE_URL,
            "key": app.state.config.OPENAI_API_KEY,
            "batch_size": app.state.config.RAG_EMBEDDING_OPENAI_BATCH_SIZE,
        },
    }


@app.get("/reranking")
async def get_reraanking_config(user=Depends(get_admin_user)):
    return {
        "status": True,
        "reranking_model": app.state.config.RAG_RERANKING_MODEL,
    }


class OpenAIConfigForm(BaseModel):
    url: str
    key: str
    batch_size: Optional[int] = None


class EmbeddingModelUpdateForm(BaseModel):
    openai_config: Optional[OpenAIConfigForm] = None
    embedding_engine: str
    embedding_model: str


@app.post("/embedding/update")
async def update_embedding_config(
        form_data: EmbeddingModelUpdateForm, user=Depends(get_admin_user)
):
    log.info(
        f"Updating embedding model: {app.state.config.RAG_EMBEDDING_MODEL} to {form_data.embedding_model}"
    )
    try:
        app.state.config.RAG_EMBEDDING_ENGINE = form_data.embedding_engine
        app.state.config.RAG_EMBEDDING_MODEL = form_data.embedding_model

        if app.state.config.RAG_EMBEDDING_ENGINE in ["ollama", "openai"]:
            if form_data.openai_config is not None:
                app.state.config.OPENAI_API_BASE_URL = form_data.openai_config.url
                app.state.config.OPENAI_API_KEY = form_data.openai_config.key
                app.state.config.RAG_EMBEDDING_OPENAI_BATCH_SIZE = (
                    form_data.openai_config.batch_size
                    if form_data.openai_config.batch_size
                    else 1
                )

        update_embedding_model(app.state.config.RAG_EMBEDDING_MODEL)

        app.state.EMBEDDING_FUNCTION = get_embedding_function(
            app.state.config.RAG_EMBEDDING_ENGINE,
            app.state.config.RAG_EMBEDDING_MODEL,
            app.state.sentence_transformer_ef,
            app.state.config.OPENAI_API_KEY,
            app.state.config.OPENAI_API_BASE_URL,
            app.state.config.RAG_EMBEDDING_OPENAI_BATCH_SIZE,
        )

        return {
            "status": True,
            "embedding_engine": app.state.config.RAG_EMBEDDING_ENGINE,
            "embedding_model": app.state.config.RAG_EMBEDDING_MODEL,
            "openai_config": {
                "url": app.state.config.OPENAI_API_BASE_URL,
                "key": app.state.config.OPENAI_API_KEY,
                "batch_size": app.state.config.RAG_EMBEDDING_OPENAI_BATCH_SIZE,
            },
        }
    except Exception as e:
        log.exception(f"Problem updating embedding model: {e}")
        raise HTTPException(
            status_code=status.HTTP_500_INTERNAL_SERVER_ERROR,
            detail=ERROR_MESSAGES.DEFAULT(e),
        )


class RerankingModelUpdateForm(BaseModel):
    reranking_model: str


@app.post("/reranking/update")
async def update_reranking_config(
        form_data: RerankingModelUpdateForm, user=Depends(get_admin_user)
):
    log.info(
        f"Updating reranking model: {app.state.config.RAG_RERANKING_MODEL} to {form_data.reranking_model}"
    )
    try:
        app.state.config.RAG_RERANKING_MODEL = form_data.reranking_model

        update_reranking_model(app.state.config.RAG_RERANKING_MODEL, True)

        return {
            "status": True,
            "reranking_model": app.state.config.RAG_RERANKING_MODEL,
        }
    except Exception as e:
        log.exception(f"Problem updating reranking model: {e}")
        raise HTTPException(
            status_code=status.HTTP_500_INTERNAL_SERVER_ERROR,
            detail=ERROR_MESSAGES.DEFAULT(e),
        )


@app.get("/config")
async def get_rag_config(user=Depends(get_admin_user)):
    return {
        "status": True,
        "pdf_extract_images": app.state.config.PDF_EXTRACT_IMAGES,
        "file": {
            "max_size": app.state.config.FILE_MAX_SIZE,
            "max_count": app.state.config.FILE_MAX_COUNT,
        },
        "content_extraction": {
            "engine": app.state.config.CONTENT_EXTRACTION_ENGINE,
            "tika_server_url": app.state.config.TIKA_SERVER_URL,
        },
        "chunk": {
            "chunk_size": app.state.config.CHUNK_SIZE,
            "chunk_overlap": app.state.config.CHUNK_OVERLAP,
        },
        "youtube": {
            "language": app.state.config.YOUTUBE_LOADER_LANGUAGE,
            "translation": app.state.YOUTUBE_LOADER_TRANSLATION,
        },
        "web": {
            "ssl_verification": app.state.config.ENABLE_RAG_WEB_LOADER_SSL_VERIFICATION,
            "search": {
                "enabled": app.state.config.ENABLE_RAG_WEB_SEARCH,
                "engine": app.state.config.RAG_WEB_SEARCH_ENGINE,
                "searxng_query_url": app.state.config.SEARXNG_QUERY_URL,
                "google_pse_api_key": app.state.config.GOOGLE_PSE_API_KEY,
                "google_pse_engine_id": app.state.config.GOOGLE_PSE_ENGINE_ID,
                "brave_search_api_key": app.state.config.BRAVE_SEARCH_API_KEY,
                "serpstack_api_key": app.state.config.SERPSTACK_API_KEY,
                "serpstack_https": app.state.config.SERPSTACK_HTTPS,
                "serper_api_key": app.state.config.SERPER_API_KEY,
                "serply_api_key": app.state.config.SERPLY_API_KEY,
                "tavily_api_key": app.state.config.TAVILY_API_KEY,
                "searchapi_api_key": app.state.config.SEARCHAPI_API_KEY,
                "seaarchapi_engine": app.state.config.SEARCHAPI_ENGINE,
                "result_count": app.state.config.RAG_WEB_SEARCH_RESULT_COUNT,
                "concurrent_requests": app.state.config.RAG_WEB_SEARCH_CONCURRENT_REQUESTS,
            },
        },
    }


class FileConfig(BaseModel):
    max_size: Optional[int] = None
    max_count: Optional[int] = None


class ContentExtractionConfig(BaseModel):
    engine: str = ""
    tika_server_url: Optional[str] = None


class ChunkParamUpdateForm(BaseModel):
    chunk_size: int
    chunk_overlap: int


class YoutubeLoaderConfig(BaseModel):
    language: list[str]
    translation: Optional[str] = None


class WebSearchConfig(BaseModel):
    enabled: bool
    engine: Optional[str] = None
    searxng_query_url: Optional[str] = None
    google_pse_api_key: Optional[str] = None
    google_pse_engine_id: Optional[str] = None
    brave_search_api_key: Optional[str] = None
    serpstack_api_key: Optional[str] = None
    serpstack_https: Optional[bool] = None
    serper_api_key: Optional[str] = None
    serply_api_key: Optional[str] = None
    tavily_api_key: Optional[str] = None
    searchapi_api_key: Optional[str] = None
    searchapi_engine: Optional[str] = None
    result_count: Optional[int] = None
    concurrent_requests: Optional[int] = None


class WebConfig(BaseModel):
    search: WebSearchConfig
    web_loader_ssl_verification: Optional[bool] = None


class ConfigUpdateForm(BaseModel):
    pdf_extract_images: Optional[bool] = None
    file: Optional[FileConfig] = None
    content_extraction: Optional[ContentExtractionConfig] = None
    chunk: Optional[ChunkParamUpdateForm] = None
    youtube: Optional[YoutubeLoaderConfig] = None
    web: Optional[WebConfig] = None


@app.post("/config/update")
async def update_rag_config(form_data: ConfigUpdateForm, user=Depends(get_admin_user)):
    app.state.config.PDF_EXTRACT_IMAGES = (
        form_data.pdf_extract_images
        if form_data.pdf_extract_images is not None
        else app.state.config.PDF_EXTRACT_IMAGES
    )

    if form_data.file is not None:
        app.state.config.FILE_MAX_SIZE = form_data.file.max_size
        app.state.config.FILE_MAX_COUNT = form_data.file.max_count

    if form_data.content_extraction is not None:
        log.info(f"Updating text settings: {form_data.content_extraction}")
        app.state.config.CONTENT_EXTRACTION_ENGINE = form_data.content_extraction.engine
        app.state.config.TIKA_SERVER_URL = form_data.content_extraction.tika_server_url

    if form_data.chunk is not None:
        app.state.config.CHUNK_SIZE = form_data.chunk.chunk_size
        app.state.config.CHUNK_OVERLAP = form_data.chunk.chunk_overlap

    if form_data.youtube is not None:
        app.state.config.YOUTUBE_LOADER_LANGUAGE = form_data.youtube.language
        app.state.YOUTUBE_LOADER_TRANSLATION = form_data.youtube.translation

    if form_data.web is not None:
        app.state.config.ENABLE_RAG_WEB_LOADER_SSL_VERIFICATION = (
            form_data.web.web_loader_ssl_verification
        )

        app.state.config.ENABLE_RAG_WEB_SEARCH = form_data.web.search.enabled
        app.state.config.RAG_WEB_SEARCH_ENGINE = form_data.web.search.engine
        app.state.config.SEARXNG_QUERY_URL = form_data.web.search.searxng_query_url
        app.state.config.GOOGLE_PSE_API_KEY = form_data.web.search.google_pse_api_key
        app.state.config.GOOGLE_PSE_ENGINE_ID = (
            form_data.web.search.google_pse_engine_id
        )
        app.state.config.BRAVE_SEARCH_API_KEY = (
            form_data.web.search.brave_search_api_key
        )
        app.state.config.SERPSTACK_API_KEY = form_data.web.search.serpstack_api_key
        app.state.config.SERPSTACK_HTTPS = form_data.web.search.serpstack_https
        app.state.config.SERPER_API_KEY = form_data.web.search.serper_api_key
        app.state.config.SERPLY_API_KEY = form_data.web.search.serply_api_key
        app.state.config.TAVILY_API_KEY = form_data.web.search.tavily_api_key
        app.state.config.SEARCHAPI_API_KEY = form_data.web.search.searchapi_api_key
        app.state.config.SEARCHAPI_ENGINE = form_data.web.search.searchapi_engine
        app.state.config.RAG_WEB_SEARCH_RESULT_COUNT = form_data.web.search.result_count
        app.state.config.RAG_WEB_SEARCH_CONCURRENT_REQUESTS = (
            form_data.web.search.concurrent_requests
        )

    return {
        "status": True,
        "pdf_extract_images": app.state.config.PDF_EXTRACT_IMAGES,
        "file": {
            "max_size": app.state.config.FILE_MAX_SIZE,
            "max_count": app.state.config.FILE_MAX_COUNT,
        },
        "content_extraction": {
            "engine": app.state.config.CONTENT_EXTRACTION_ENGINE,
            "tika_server_url": app.state.config.TIKA_SERVER_URL,
        },
        "chunk": {
            "chunk_size": app.state.config.CHUNK_SIZE,
            "chunk_overlap": app.state.config.CHUNK_OVERLAP,
        },
        "youtube": {
            "language": app.state.config.YOUTUBE_LOADER_LANGUAGE,
            "translation": app.state.YOUTUBE_LOADER_TRANSLATION,
        },
        "web": {
            "ssl_verification": app.state.config.ENABLE_RAG_WEB_LOADER_SSL_VERIFICATION,
            "search": {
                "enabled": app.state.config.ENABLE_RAG_WEB_SEARCH,
                "engine": app.state.config.RAG_WEB_SEARCH_ENGINE,
                "searxng_query_url": app.state.config.SEARXNG_QUERY_URL,
                "google_pse_api_key": app.state.config.GOOGLE_PSE_API_KEY,
                "google_pse_engine_id": app.state.config.GOOGLE_PSE_ENGINE_ID,
                "brave_search_api_key": app.state.config.BRAVE_SEARCH_API_KEY,
                "serpstack_api_key": app.state.config.SERPSTACK_API_KEY,
                "serpstack_https": app.state.config.SERPSTACK_HTTPS,
                "serper_api_key": app.state.config.SERPER_API_KEY,
                "serply_api_key": app.state.config.SERPLY_API_KEY,
                "serachapi_api_key": app.state.config.SEARCHAPI_API_KEY,
                "searchapi_engine": app.state.config.SEARCHAPI_ENGINE,
                "tavily_api_key": app.state.config.TAVILY_API_KEY,
                "result_count": app.state.config.RAG_WEB_SEARCH_RESULT_COUNT,
                "concurrent_requests": app.state.config.RAG_WEB_SEARCH_CONCURRENT_REQUESTS,
            },
        },
    }


@app.get("/template")
async def get_rag_template(user=Depends(get_verified_user)):
    return {
        "status": True,
        "template": app.state.config.RAG_TEMPLATE,
    }


@app.get("/query/settings")
async def get_query_settings(user=Depends(get_admin_user)):
    return {
        "status": True,
        "template": app.state.config.RAG_TEMPLATE,
        "k": app.state.config.TOP_K,
        "r": app.state.config.RELEVANCE_THRESHOLD,
        "max_file_size": app.state.config.FILE_MAX_SIZE,
        "max_file_count": app.state.config.FILE_MAX_COUNT,
        "hybrid": app.state.config.ENABLE_RAG_HYBRID_SEARCH,
        "enableBase64": app.state.config.ENABLE_BASE64,
    }


@app.get("/file/limit/settings")
async def get_query_settings(user=Depends(get_verified_user)):
    return {
        "max_file_size": app.state.config.FILE_MAX_SIZE,
        "max_file_count": app.state.config.FILE_MAX_COUNT,
    }


class QuerySettingsForm(BaseModel):
    k: Optional[int] = None
    r: Optional[float] = None
    max_file_size: Optional[int] = None
    max_file_count: Optional[int] = None
    template: Optional[str] = None
    hybrid: Optional[bool] = None
    enableBase64: Optional[bool] = None


@app.post("/query/settings/update")
async def update_query_settings(
        form_data: QuerySettingsForm, user=Depends(get_admin_user)
):
    app.state.config.RAG_TEMPLATE = (
        form_data.template if form_data.template != "" else DEFAULT_RAG_TEMPLATE
    )
    app.state.config.TOP_K = form_data.k if form_data.k else 4
    app.state.config.RELEVANCE_THRESHOLD = form_data.r if form_data.r else 0.0
    app.state.config.ENABLE_RAG_HYBRID_SEARCH = (
        form_data.hybrid if form_data.hybrid else False
    )
    app.state.config.FILE_MAX_SIZE = form_data.max_file_size if form_data.max_file_size else 10
    app.state.config.FILE_MAX_COUNT = form_data.max_file_count if form_data.max_file_count else 5

    if app.state.config.ENABLE_BASE64 != form_data.enableBase64:
        app.state.config.ENABLE_BASE64 = form_data.enableBase64 if form_data.enableBase64 else False
        change_enableBase64(app.state.config.ENABLE_BASE64)

    return {
        "status": True,
        "template": app.state.config.RAG_TEMPLATE,
        "k": app.state.config.TOP_K,
        "r": app.state.config.RELEVANCE_THRESHOLD,
        "max_file_size": app.state.config.FILE_MAX_SIZE,
        "max_file_count": app.state.config.FILE_MAX_COUNT,
        "hybrid": app.state.config.ENABLE_RAG_HYBRID_SEARCH,
        "enableBase64": app.state.config.ENABLE_BASE64,
    }


class QueryDocForm(BaseModel):
    collection_name: str
    query: str
    k: Optional[int] = None
    r: Optional[float] = None
    hybrid: Optional[bool] = None
    enableBase64: Optional[bool] = None


@app.post("/query/doc")
def query_doc_handler(
        form_data: QueryDocForm,
        user=Depends(get_verified_user),
):
    try:
        if app.state.config.ENABLE_RAG_HYBRID_SEARCH:
            return query_doc_with_hybrid_search(
                collection_name=form_data.collection_name,
                query=form_data.query,
                embedding_function=app.state.EMBEDDING_FUNCTION,
                k=form_data.k if form_data.k else app.state.config.TOP_K,
                reranking_function=app.state.sentence_transformer_rf,
                r=(
                    form_data.r if form_data.r else app.state.config.RELEVANCE_THRESHOLD
                ),
            )
        else:
            return query_doc(
                collection_name=form_data.collection_name,
                query=form_data.query,
                embedding_function=app.state.EMBEDDING_FUNCTION,
                k=form_data.k if form_data.k else app.state.config.TOP_K,
            )
    except Exception as e:
        log.exception(e)
        raise HTTPException(
            status_code=status.HTTP_400_BAD_REQUEST,
            detail=ERROR_MESSAGES.DEFAULT(e),
        )


class QueryCollectionsForm(BaseModel):
    collection_names: list[str]
    query: str
    k: Optional[int] = None
    r: Optional[float] = None
    hybrid: Optional[bool] = None
    enableBase64: Optional[bool] = None


@app.post("/query/collection")
def query_collection_handler(
        form_data: QueryCollectionsForm,
        user=Depends(get_verified_user),
):
    try:
        if app.state.config.ENABLE_RAG_HYBRID_SEARCH:
            return query_collection_with_hybrid_search(
                collection_names=form_data.collection_names,
                query=form_data.query,
                embedding_function=app.state.EMBEDDING_FUNCTION,
                k=form_data.k if form_data.k else app.state.config.TOP_K,
                reranking_function=app.state.sentence_transformer_rf,
                r=(
                    form_data.r if form_data.r else app.state.config.RELEVANCE_THRESHOLD
                ),
            )
        else:
            return query_collection(
                collection_names=form_data.collection_names,
                query=form_data.query,
                embedding_function=app.state.EMBEDDING_FUNCTION,
                k=form_data.k if form_data.k else app.state.config.TOP_K,
            )

    except Exception as e:
        log.exception(e)
        raise HTTPException(
            status_code=status.HTTP_400_BAD_REQUEST,
            detail=ERROR_MESSAGES.DEFAULT(e),
        )


@app.post("/youtube")
def store_youtube_video(form_data: UrlForm, user=Depends(get_verified_user)):
    try:
        loader = YoutubeLoader.from_youtube_url(
            form_data.url,
            add_video_info=True,
            language=app.state.config.YOUTUBE_LOADER_LANGUAGE,
            translation=app.state.YOUTUBE_LOADER_TRANSLATION,
        )
        data = loader.load()

        collection_name = form_data.collection_name
        if collection_name == "":
            collection_name = calculate_sha256_string(form_data.url)[:63]

        store_data_in_vector_db(data, collection_name, overwrite=True)
        return {
            "status": True,
            "collection_name": collection_name,
            "filename": form_data.url,
        }
    except Exception as e:
        log.exception(e)
        raise HTTPException(
            status_code=status.HTTP_400_BAD_REQUEST,
            detail=ERROR_MESSAGES.DEFAULT(e),
        )


@app.post("/web")
def store_web(form_data: UrlForm, user=Depends(get_verified_user)):
    # "https://www.gutenberg.org/files/1727/1727-h/1727-h.htm"
    try:
        loader = get_web_loader(
            form_data.url,
            verify_ssl=app.state.config.ENABLE_RAG_WEB_LOADER_SSL_VERIFICATION,
        )
        data = loader.load()

        collection_name = form_data.collection_name
        if collection_name == "":
            collection_name = calculate_sha256_string(form_data.url)[:63]

        store_data_in_vector_db(data, collection_name, overwrite=True)
        return {
            "status": True,
            "collection_name": collection_name,
            "filename": form_data.url,
        }
    except Exception as e:
        log.exception(e)
        raise HTTPException(
            status_code=status.HTTP_400_BAD_REQUEST,
            detail=ERROR_MESSAGES.DEFAULT(e),
        )


def get_web_loader(url: Union[str, Sequence[str]], verify_ssl: bool = True):
    # Check if the URL is valid
    if not validate_url(url):
        raise ValueError(ERROR_MESSAGES.INVALID_URL)
    return SafeWebBaseLoader(
        url,
        verify_ssl=verify_ssl,
        requests_per_second=RAG_WEB_SEARCH_CONCURRENT_REQUESTS,
        continue_on_failure=True,
    )


def validate_url(url: Union[str, Sequence[str]]):
    if isinstance(url, str):
        if isinstance(validators.url(url), validators.ValidationError):
            raise ValueError(ERROR_MESSAGES.INVALID_URL)
        if not ENABLE_RAG_LOCAL_WEB_FETCH:
            # Local web fetch is disabled, filter out any URLs that resolve to private IP addresses
            parsed_url = urllib.parse.urlparse(url)
            # Get IPv4 and IPv6 addresses
            ipv4_addresses, ipv6_addresses = resolve_hostname(parsed_url.hostname)
            # Check if any of the resolved addresses are private
            # This is technically still vulnerable to DNS rebinding attacks, as we don't control WebBaseLoader
            for ip in ipv4_addresses:
                if validators.ipv4(ip, private=True):
                    raise ValueError(ERROR_MESSAGES.INVALID_URL)
            for ip in ipv6_addresses:
                if validators.ipv6(ip, private=True):
                    raise ValueError(ERROR_MESSAGES.INVALID_URL)
        return True
    elif isinstance(url, Sequence):
        return all(validate_url(u) for u in url)
    else:
        return False


def resolve_hostname(hostname):
    # Get address information
    addr_info = socket.getaddrinfo(hostname, None)

    # Extract IP addresses from address information
    ipv4_addresses = [info[4][0] for info in addr_info if info[0] == socket.AF_INET]
    ipv6_addresses = [info[4][0] for info in addr_info if info[0] == socket.AF_INET6]

    return ipv4_addresses, ipv6_addresses


def search_web(engine: str, query: str) -> list[SearchResult]:
    """Search the web using a search engine and return the results as a list of SearchResult objects.
    Will look for a search engine API key in environment variables in the following order:
    - SEARXNG_QUERY_URL
    - GOOGLE_PSE_API_KEY + GOOGLE_PSE_ENGINE_ID
    - BRAVE_SEARCH_API_KEY
    - SERPSTACK_API_KEY
    - SERPER_API_KEY
    - SERPLY_API_KEY
    - TAVILY_API_KEY
    - SEARCHAPI_API_KEY + SEARCHAPI_ENGINE (by default `google`)
    Args:
        query (str): The query to search for
    """

    # TODO: add playwright to search the web
    if engine == "searxng":
        if app.state.config.SEARXNG_QUERY_URL:
            return search_searxng(
                app.state.config.SEARXNG_QUERY_URL,
                query,
                app.state.config.RAG_WEB_SEARCH_RESULT_COUNT,
                app.state.config.RAG_WEB_SEARCH_DOMAIN_FILTER_LIST,
            )
        else:
            raise Exception("No SEARXNG_QUERY_URL found in environment variables")
    elif engine == "google_pse":
        if (
                app.state.config.GOOGLE_PSE_API_KEY
                and app.state.config.GOOGLE_PSE_ENGINE_ID
        ):
            return search_google_pse(
                app.state.config.GOOGLE_PSE_API_KEY,
                app.state.config.GOOGLE_PSE_ENGINE_ID,
                query,
                app.state.config.RAG_WEB_SEARCH_RESULT_COUNT,
                app.state.config.RAG_WEB_SEARCH_DOMAIN_FILTER_LIST,
            )
        else:
            raise Exception(
                "No GOOGLE_PSE_API_KEY or GOOGLE_PSE_ENGINE_ID found in environment variables"
            )
    elif engine == "brave":
        if app.state.config.BRAVE_SEARCH_API_KEY:
            return search_brave(
                app.state.config.BRAVE_SEARCH_API_KEY,
                query,
                app.state.config.RAG_WEB_SEARCH_RESULT_COUNT,
                app.state.config.RAG_WEB_SEARCH_DOMAIN_FILTER_LIST,
            )
        else:
            raise Exception("No BRAVE_SEARCH_API_KEY found in environment variables")
    elif engine == "serpstack":
        if app.state.config.SERPSTACK_API_KEY:
            return search_serpstack(
                app.state.config.SERPSTACK_API_KEY,
                query,
                app.state.config.RAG_WEB_SEARCH_RESULT_COUNT,
                app.state.config.RAG_WEB_SEARCH_DOMAIN_FILTER_LIST,
                https_enabled=app.state.config.SERPSTACK_HTTPS,
            )
        else:
            raise Exception("No SERPSTACK_API_KEY found in environment variables")
    elif engine == "serper":
        if app.state.config.SERPER_API_KEY:
            return search_serper(
                app.state.config.SERPER_API_KEY,
                query,
                app.state.config.RAG_WEB_SEARCH_RESULT_COUNT,
                app.state.config.RAG_WEB_SEARCH_DOMAIN_FILTER_LIST,
            )
        else:
            raise Exception("No SERPER_API_KEY found in environment variables")
    elif engine == "serply":
        if app.state.config.SERPLY_API_KEY:
            return search_serply(
                app.state.config.SERPLY_API_KEY,
                query,
                app.state.config.RAG_WEB_SEARCH_RESULT_COUNT,
                app.state.config.RAG_WEB_SEARCH_DOMAIN_FILTER_LIST,
            )
        else:
            raise Exception("No SERPLY_API_KEY found in environment variables")
    elif engine == "duckduckgo":
        return search_duckduckgo(
            query,
            app.state.config.RAG_WEB_SEARCH_RESULT_COUNT,
            app.state.config.RAG_WEB_SEARCH_DOMAIN_FILTER_LIST,
        )
    elif engine == "tavily":
        if app.state.config.TAVILY_API_KEY:
            return search_tavily(
                app.state.config.TAVILY_API_KEY,
                query,
                app.state.config.RAG_WEB_SEARCH_RESULT_COUNT,
            )
        else:
            raise Exception("No TAVILY_API_KEY found in environment variables")
    elif engine == "searchapi":
        if app.state.config.SEARCHAPI_API_KEY:
            return search_searchapi(
                app.state.config.SEARCHAPI_API_KEY,
                app.state.config.SEARCHAPI_ENGINE,
                query,
                app.state.config.RAG_WEB_SEARCH_RESULT_COUNT,
                app.state.config.RAG_WEB_SEARCH_DOMAIN_FILTER_LIST,
            )
        else:
            raise Exception("No SEARCHAPI_API_KEY found in environment variables")
    elif engine == "jina":
        return search_jina(query, app.state.config.RAG_WEB_SEARCH_RESULT_COUNT)
    else:
        raise Exception("No search engine API key found in environment variables")


@app.post("/web/search")
def store_web_search(form_data: SearchForm, user=Depends(get_verified_user)):
    try:
        logging.info(
            f"trying to web search with {app.state.config.RAG_WEB_SEARCH_ENGINE, form_data.query}"
        )
        web_results = search_web(
            app.state.config.RAG_WEB_SEARCH_ENGINE, form_data.query
        )
    except Exception as e:
        log.exception(e)

        print(e)
        raise HTTPException(
            status_code=status.HTTP_400_BAD_REQUEST,
            detail=ERROR_MESSAGES.WEB_SEARCH_ERROR(e),
        )

    try:
        urls = [result.link for result in web_results]
        loader = get_web_loader(urls)
        data = loader.load()

        collection_name = form_data.collection_name
        if collection_name == "":
            collection_name = calculate_sha256_string(form_data.query)[:63]

        store_data_in_vector_db(data, collection_name, overwrite=True)
        return {
            "status": True,
            "collection_name": collection_name,
            "filenames": urls,
        }
    except Exception as e:
        log.exception(e)
        raise HTTPException(
            status_code=status.HTTP_400_BAD_REQUEST,
            detail=ERROR_MESSAGES.DEFAULT(e),
        )


def store_data_in_vector_db(
        data, collection_name, metadata: Optional[dict] = None, overwrite: bool = False
) -> bool:
    text_splitter = RecursiveCharacterTextSplitter(
        chunk_size=app.state.config.CHUNK_SIZE,
        chunk_overlap=app.state.config.CHUNK_OVERLAP,
        add_start_index=True,
    )

    docs = text_splitter.split_documents(data)

    if len(docs) > 0:
        log.info(f"store_data_in_vector_db {docs}")
        return store_docs_in_vector_db(docs, collection_name, metadata, overwrite), None
    else:
        raise ValueError(ERROR_MESSAGES.EMPTY_CONTENT)


def store_text_in_vector_db(
        text, metadata, collection_name, overwrite: bool = False
) -> bool:
    text_splitter = RecursiveCharacterTextSplitter(
        chunk_size=app.state.config.CHUNK_SIZE,
        chunk_overlap=app.state.config.CHUNK_OVERLAP,
        add_start_index=True,
    )
    docs = text_splitter.create_documents([text], metadatas=[metadata])
    return store_docs_in_vector_db(docs, collection_name, overwrite=overwrite)


def store_docs_in_vector_db(
        docs, collection_name, metadata: Optional[dict] = None, overwrite: bool = False
) -> bool:
    log.info(f"store_docs_in_vector_db {docs} {collection_name}")

    texts = [doc.page_content for doc in docs]
    metadatas = [{**doc.metadata, **(metadata if metadata else {})} for doc in docs]

    # ChromaDB does not like datetime formats
    # for meta-data so convert them to string.
    for metadata in metadatas:
        for key, value in metadata.items():
            if isinstance(value, datetime):
                metadata[key] = str(value)

    try:
        if overwrite:
            if VECTOR_DB_CLIENT.has_collection(collection_name=collection_name):
                log.info(f"deleting existing collection {collection_name}")
                VECTOR_DB_CLIENT.delete_collection(collection_name=collection_name)

        embedding_function = get_embedding_function(
            app.state.config.RAG_EMBEDDING_ENGINE,
            app.state.config.RAG_EMBEDDING_MODEL,
            app.state.sentence_transformer_ef,
            app.state.config.OPENAI_API_KEY,
            app.state.config.OPENAI_API_BASE_URL,
            app.state.config.RAG_EMBEDDING_OPENAI_BATCH_SIZE,
        )

        VECTOR_DB_CLIENT.insert(
            collection_name=collection_name,
            items=[
                {
                    "id": str(uuid.uuid4()),
                    "text": text,
                    "vector": embedding_function(text.replace("\n", " ")),
                    "metadata": metadatas[idx],
                }
                for idx, text in enumerate(texts)
            ],
        )

        return True
    except Exception as e:
        if e.__class__.__name__ == "UniqueConstraintError":
            return True

        log.exception(e)

        return False


class TikaLoader:
    def __init__(self, file_path, mime_type=None):
        self.file_path = file_path
        self.mime_type = mime_type

    def load(self) -> list[Document]:
        with open(self.file_path, "rb") as f:
            data = f.read()

        if self.mime_type is not None:
            headers = {"Content-Type": self.mime_type}
        else:
            headers = {}

        endpoint = app.state.config.TIKA_SERVER_URL
        if not endpoint.endswith("/"):
            endpoint += "/"
        endpoint += "tika/text"

        r = requests.put(endpoint, data=data, headers=headers)

        if r.ok:
            raw_metadata = r.json()
            text = raw_metadata.get("X-TIKA:content", "<No text content found>")

            if "Content-Type" in raw_metadata:
                headers["Content-Type"] = raw_metadata["Content-Type"]

            log.info("Tika extracted text: %s", text)

            return [Document(page_content=text, metadata=headers)]
        else:
            raise Exception(f"Error calling Tika: {r.reason}")


def get_loader(filename: str, file_content_type: str, file_path: str):
    file_ext = filename.split(".")[-1].lower()
    known_type = True

    known_source_ext = [
        "go",
        "py",
        "java",
        "sh",
        "bat",
        "ps1",
        "cmd",
        "js",
        "ts",
        "css",
        "cpp",
        "hpp",
        "h",
        "c",
        "cs",
        "sql",
        "log",
        "ini",
        "pl",
        "pm",
        "r",
        "dart",
        "dockerfile",
        "env",
        "php",
        "hs",
        "hsc",
        "lua",
        "nginxconf",
        "conf",
        "m",
        "mm",
        "plsql",
        "perl",
        "rb",
        "rs",
        "db2",
        "scala",
        "bash",
        "swift",
        "vue",
        "svelte",
        "msg",
        "ex",
        "exs",
        "erl",
        "tsx",
        "jsx",
        "hs",
        "lhs",
    ]

    if (
            app.state.config.CONTENT_EXTRACTION_ENGINE == "tika"
            and app.state.config.TIKA_SERVER_URL
    ):
        if file_ext in known_source_ext or (
                file_content_type and file_content_type.find("text/") >= 0
        ):
            loader = TextLoader(file_path, autodetect_encoding=True)
        else:
            loader = TikaLoader(file_path, file_content_type)
    else:
        if file_ext == "pdf":
            loader = PyPDFLoader(
                file_path, extract_images=app.state.config.PDF_EXTRACT_IMAGES
            )
        elif file_ext == "csv":
            loader = CSVLoader(file_path)
        elif file_ext == "rst":
            loader = UnstructuredRSTLoader(file_path, mode="elements")
        elif file_ext == "xml":
            loader = UnstructuredXMLLoader(file_path)
        elif file_ext in ["htm", "html"]:
            loader = BSHTMLLoader(file_path, open_encoding="unicode_escape")
        elif file_ext == "md":
            loader = UnstructuredMarkdownLoader(file_path)
        elif file_content_type == "application/epub+zip":
            loader = UnstructuredEPubLoader(file_path)
        elif (
                file_content_type
                == "application/vnd.openxmlformats-officedocument.wordprocessingml.document"
                or file_ext == "docx"
        ):
            loader = Docx2txtLoader(file_path)
        elif file_content_type in [
            "application/vnd.ms-excel",
            "application/vnd.openxmlformats-officedocument.spreadsheetml.sheet",
        ] or file_ext in ["xls", "xlsx"]:
            loader = UnstructuredExcelLoader(file_path)
        elif file_content_type in [
            "application/vnd.ms-powerpoint",
            "application/vnd.openxmlformats-officedocument.presentationml.presentation",
        ] or file_ext in ["ppt", "pptx"]:
            loader = UnstructuredPowerPointLoader(file_path)
        elif file_ext == "msg":
            loader = OutlookMessageLoader(file_path)
        elif file_ext in known_source_ext or (
                file_content_type and file_content_type.find("text/") >= 0
        ):
            loader = TextLoader(file_path, autodetect_encoding=True)
        else:
            loader = TextLoader(file_path, autodetect_encoding=True)
            known_type = False

    return loader, known_type


@app.post("/doc")
def store_doc(
        collection_name: Optional[str] = Form(None),
        file: UploadFile = File(...),
        user=Depends(get_verified_user),
):
    # "https://www.gutenberg.org/files/1727/1727-h/1727-h.htm"

    log.info(f"file.content_type: {file.content_type}")
    try:
        unsanitized_filename = file.filename
        filename = os.path.basename(unsanitized_filename)

        file_path = f"{UPLOAD_DIR}/{filename}"

        contents = file.file.read()
        with open(file_path, "wb") as f:
            f.write(contents)
            f.close()

        f = open(file_path, "rb")
        if collection_name is None:
            collection_name = calculate_sha256(f)[:63]
        f.close()

        loader, known_type = get_loader(filename, file.content_type, file_path)
        data = loader.load()

        try:
            result = store_data_in_vector_db(data, collection_name)

            if result:
                return {
                    "status": True,
                    "collection_name": collection_name,
                    "filename": filename,
                    "known_type": known_type,
                }
        except Exception as e:
            raise HTTPException(
                status_code=status.HTTP_500_INTERNAL_SERVER_ERROR,
                detail=e,
            )
    except Exception as e:
        log.exception(e)
        if "No pandoc was found" in str(e):
            raise HTTPException(
                status_code=status.HTTP_400_BAD_REQUEST,
                detail=ERROR_MESSAGES.PANDOC_NOT_INSTALLED,
            )
        else:
            raise HTTPException(
                status_code=status.HTTP_400_BAD_REQUEST,
                detail=ERROR_MESSAGES.DEFAULT(e),
            )


class ProcessDocForm(BaseModel):
    file_id: str
    is_base64: bool
    collection_name: Optional[str] = None


@app.post("/process/doc")
def process_doc(
        form_data: ProcessDocForm,
        user=Depends(get_verified_user),
):
    try:
        user = Users.get_user_by_id(user.id)
        enableFileUpdateBase64 = False

        if user:
            enableFileUpdateBase64 = user.settings.ui.get("enableFileUpdateBase64", False)
            # logging.error(f"user_settings: {user_settings}")
            # logging.error(f"enableFileUpdateBase64: {enableFileUpdateBase64}")
            if enableFileUpdateBase64 and app.state.config.ENABLE_BASE64 and form_data.is_base64:
                return {
                    "status": True,
                    "base64": True,
                }

        known_type = True
        file = Files.get_file_by_id(form_data.file_id)
        file_path = file.meta.get("path", f"{UPLOAD_DIR}/{file.filename}")

        f = open(file_path, "rb")

        collection_name = form_data.collection_name
        if collection_name is None:
            collection_name = form_data.file_id[:20] + calculate_sha256(f)[:43]
        f.close()

        try:
            loader, known_type = get_loader(
                file.filename, file.meta.get("content_type"), file_path
            )
            data = loader.load()
            result = store_data_in_vector_db(
                data,
                collection_name,
                {
                    "file_id": form_data.file_id,
                    "name": file.meta.get("name", file.filename),
                },
            )

            if result:
                return {
                    "status": True,
                    "base64": False,
                    "collection_name": collection_name,
                    "known_type": known_type,
                    "filename": file.meta.get("name", file.filename),
                }

        except Exception as e:
            raise HTTPException(
                status_code=status.HTTP_500_INTERNAL_SERVER_ERROR,
                detail=e,
            )
    except Exception as e:
        log.exception(e)
        if "No pandoc was found" in str(e):
            raise HTTPException(
                status_code=status.HTTP_400_BAD_REQUEST,
                detail=ERROR_MESSAGES.PANDOC_NOT_INSTALLED,
            )
        else:
            raise HTTPException(
                status_code=status.HTTP_400_BAD_REQUEST,
                detail=ERROR_MESSAGES.DEFAULT(e),
            )


class TextRAGForm(BaseModel):
    name: str
    content: str
    collection_name: Optional[str] = None


@app.post("/text")
def store_text(
        form_data: TextRAGForm,
        user=Depends(get_verified_user),
):
    collection_name = form_data.collection_name
    if collection_name is None:
        collection_name = calculate_sha256_string(form_data.content)

    result = store_text_in_vector_db(
        form_data.content,
        metadata={"name": form_data.name, "created_by": user.id},
        collection_name=collection_name,
    )

    if result:
        return {"status": True, "collection_name": collection_name}
    else:
        raise HTTPException(
            status_code=status.HTTP_500_INTERNAL_SERVER_ERROR,
            detail=ERROR_MESSAGES.DEFAULT(),
        )


@app.get("/scan")
def scan_docs_dir(user=Depends(get_admin_user)):
    for path in Path(DOCS_DIR).rglob("./**/*"):
        try:
            if path.is_file() and not path.name.startswith("."):
                tags = extract_folders_after_data_docs(path)
                filename = path.name
                file_content_type = mimetypes.guess_type(path)

                f = open(path, "rb")
                collection_name = calculate_sha256(f)[:63]
                f.close()

                loader, known_type = get_loader(
                    filename, file_content_type[0], str(path)
                )
                data = loader.load()

                try:
                    result = store_data_in_vector_db(data, collection_name)

                    if result:
                        sanitized_filename = sanitize_filename(filename)
                        doc = Documents.get_doc_by_name(sanitized_filename)

                        if doc is None:
                            doc = Documents.insert_new_doc(
                                user.id,
                                DocumentForm(
                                    **{
                                        "name": sanitized_filename,
                                        "title": filename,
                                        "collection_name": collection_name,
                                        "filename": filename,
                                        "content": (
                                            json.dumps(
                                                {
                                                    "tags": list(
                                                        map(
                                                            lambda name: {"name": name},
                                                            tags,
                                                        )
                                                    )
                                                }
                                            )
                                            if len(tags)
                                            else "{}"
                                        ),
                                    }
                                ),
                            )
                except Exception as e:
                    log.exception(e)
                    pass

        except Exception as e:
            log.exception(e)

    return True


@app.post("/reset/db")
def reset_vector_db(user=Depends(get_admin_user)):
    VECTOR_DB_CLIENT.reset()


@app.post("/reset/uploads")
def reset_upload_dir(user=Depends(get_admin_user)) -> bool:
    folder = f"{UPLOAD_DIR}"
    try:
        # Check if the directory exists
        if os.path.exists(folder):
            # Iterate over all the files and directories in the specified directory
            for filename in os.listdir(folder):
                file_path = os.path.join(folder, filename)
                try:
                    if os.path.isfile(file_path) or os.path.islink(file_path):
                        os.unlink(file_path)  # Remove the file or link
                    elif os.path.isdir(file_path):
                        shutil.rmtree(file_path)  # Remove the directory
                except Exception as e:
                    print(f"Failed to delete {file_path}. Reason: {e}")
        else:
            print(f"The directory {folder} does not exist")
    except Exception as e:
        print(f"Failed to process the directory {folder}. Reason: {e}")

    return True


@app.post("/reset")
def reset(user=Depends(get_admin_user)) -> bool:
    folder = f"{UPLOAD_DIR}"
    for filename in os.listdir(folder):
        file_path = os.path.join(folder, filename)
        try:
            if os.path.isfile(file_path) or os.path.islink(file_path):
                os.unlink(file_path)
            elif os.path.isdir(file_path):
                shutil.rmtree(file_path)
        except Exception as e:
            log.error("Failed to delete %s. Reason: %s" % (file_path, e))

    try:
        VECTOR_DB_CLIENT.reset()
    except Exception as e:
        log.exception(e)

    return True


class SafeWebBaseLoader(WebBaseLoader):
    """WebBaseLoader with enhanced error handling for URLs."""

    def lazy_load(self) -> Iterator[Document]:
        """Lazy load text from the url(s) in web_path with error handling."""
        for path in self.web_paths:
            try:
                soup = self._scrape(path, bs_kwargs=self.bs_kwargs)
                text = soup.get_text(**self.bs_get_text_kwargs)

                # Build metadata
                metadata = {"source": path}
                if title := soup.find("title"):
                    metadata["title"] = title.get_text()
                if description := soup.find("meta", attrs={"name": "description"}):
                    metadata["description"] = description.get(
                        "content", "No description found."
                    )
                if html := soup.find("html"):
                    metadata["language"] = html.get("lang", "No language found.")

                yield Document(page_content=text, metadata=metadata)
            except Exception as e:
                # Log the error and continue with the next URL
                log.error(f"Error loading {path}: {e}")


if ENV == "dev":
    @app.get("/ef")
    async def get_embeddings():
        return {"result": app.state.EMBEDDING_FUNCTION("hello world")}


    @app.get("/ef/{text}")
    async def get_embeddings_text(text: str):
        return {"result": app.state.EMBEDDING_FUNCTION(text)}<|MERGE_RESOLUTION|>--- conflicted
+++ resolved
@@ -183,13 +183,8 @@
 
 
 def update_embedding_model(
-<<<<<<< HEAD
-        embedding_model: str,
-        update_model: bool = False,
-=======
     embedding_model: str,
     auto_update: bool = False,
->>>>>>> 5c16631e
 ):
     if embedding_model and app.state.config.RAG_EMBEDDING_ENGINE == "":
         import sentence_transformers
@@ -260,14 +255,6 @@
 
 
 def update_reranking_model(
-<<<<<<< HEAD
-        reranking_model: str,
-        update_model: bool = False,
-):
-    if reranking_model:
-        if any(model in reranking_model for model in ["jinaai/jina-colbert-v2"]):
-            class Colbert:
-=======
     reranking_model: str,
     auto_update: bool = False,
 ):
@@ -275,7 +262,6 @@
         if any(model in reranking_model for model in ["jinaai/jina-colbert-v2"]):
 
             class ColBERT:
->>>>>>> 5c16631e
                 def __init__(self, name) -> None:
                     self.device = "cuda" if torch.cuda.is_available() else "cpu"
                     self.ckpt = Checkpoint(
@@ -338,10 +324,6 @@
                     )
             
                     return scores
-<<<<<<< HEAD
-            
-            app.state.sentence_transformer_rf = Colbert(reranking_model)
-=======
 
             try:
                 app.state.sentence_transformer_rf = ColBERT(reranking_model)
@@ -349,10 +331,8 @@
                 log.error(f"ColBERT: {e}")
                 app.state.sentence_transformer_rf = None
                 app.state.config.ENABLE_RAG_HYBRID_SEARCH = False
->>>>>>> 5c16631e
         else:
             try:
-<<<<<<< HEAD
                 if "BAAI/bge-reranker-v2-m3" in reranking_model:
                     app.state.sentence_transformer_rf = Reranking(
                         reranking_model=reranking_model
@@ -365,13 +345,6 @@
                         device=DEVICE_TYPE,
                         trust_remote_code=RAG_RERANKING_MODEL_TRUST_REMOTE_CODE,
                     )
-=======
-                app.state.sentence_transformer_rf = sentence_transformers.CrossEncoder(
-                    get_model_path(reranking_model, auto_update),
-                    device=DEVICE_TYPE,
-                    trust_remote_code=RAG_RERANKING_MODEL_TRUST_REMOTE_CODE,
-                )
->>>>>>> 5c16631e
             except:
                 log.error("CrossEncoder error")
                 app.state.sentence_transformer_rf = None
