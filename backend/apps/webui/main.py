from fastapi import FastAPI
from fastapi.responses import StreamingResponse
from fastapi.middleware.cors import CORSMiddleware
from apps.webui.routers import (
    auths,
    users,
    chats,
    documents,
    tools,
    models,
    prompts,
    configs,
    memories,
    utils,
    files,
    functions,
)
from apps.webui.models.functions import Functions
from apps.webui.models.models import Models
from apps.webui.utils import load_function_module_by_id

from utils.misc import (
    openai_chat_chunk_message_template,
    openai_chat_completion_message_template,
    apply_model_params_to_body_openai,
    apply_model_system_prompt_to_body,
)

from utils.tools import get_tools

from config import (
    SHOW_ADMIN_DETAILS,
    ADMIN_EMAIL,
    WEBUI_AUTH,
    DEFAULT_MODELS,
    DEFAULT_PROMPT_SUGGESTIONS,
    DEFAULT_USER_ROLE,
    ENABLE_SIGNUP,
    ENABLE_LOGIN_FORM,
    USER_PERMISSIONS,
    WEBHOOK_URL,
    WEBUI_AUTH_TRUSTED_EMAIL_HEADER,
    WEBUI_AUTH_TRUSTED_NAME_HEADER,
    JWT_EXPIRES_IN,
    WEBUI_BANNERS,
    ENABLE_COMMUNITY_SHARING,
    ENABLE_MESSAGE_RATING,
    AppConfig,
    OAUTH_USERNAME_CLAIM,
    OAUTH_PICTURE_CLAIM,
    OAUTH_EMAIL_CLAIM,
    CORS_ALLOW_ORIGIN,
)

from apps.socket.main import get_event_call, get_event_emitter

import inspect
import json
import logging

from typing import Iterator, Generator, AsyncGenerator
from pydantic import BaseModel

from apps.rag.main import app as rag_app

app = FastAPI()

log = logging.getLogger(__name__)

app.state.config = AppConfig()

app.state.config.ENABLE_SIGNUP = ENABLE_SIGNUP
app.state.config.ENABLE_LOGIN_FORM = ENABLE_LOGIN_FORM
app.state.config.JWT_EXPIRES_IN = JWT_EXPIRES_IN
app.state.AUTH_TRUSTED_EMAIL_HEADER = WEBUI_AUTH_TRUSTED_EMAIL_HEADER
app.state.AUTH_TRUSTED_NAME_HEADER = WEBUI_AUTH_TRUSTED_NAME_HEADER


app.state.config.SHOW_ADMIN_DETAILS = SHOW_ADMIN_DETAILS
app.state.config.ADMIN_EMAIL = ADMIN_EMAIL


app.state.config.DEFAULT_MODELS = DEFAULT_MODELS
app.state.config.DEFAULT_PROMPT_SUGGESTIONS = DEFAULT_PROMPT_SUGGESTIONS
app.state.config.DEFAULT_USER_ROLE = DEFAULT_USER_ROLE
app.state.config.USER_PERMISSIONS = USER_PERMISSIONS
app.state.config.WEBHOOK_URL = WEBHOOK_URL
app.state.config.BANNERS = WEBUI_BANNERS

app.state.config.ENABLE_COMMUNITY_SHARING = ENABLE_COMMUNITY_SHARING
app.state.config.ENABLE_MESSAGE_RATING = ENABLE_MESSAGE_RATING

app.state.config.OAUTH_USERNAME_CLAIM = OAUTH_USERNAME_CLAIM
app.state.config.OAUTH_PICTURE_CLAIM = OAUTH_PICTURE_CLAIM
app.state.config.OAUTH_EMAIL_CLAIM = OAUTH_EMAIL_CLAIM

app.state.MODELS = {}
app.state.TOOLS = {}
app.state.FUNCTIONS = {}

app.add_middleware(
    CORSMiddleware,
    allow_origins=CORS_ALLOW_ORIGIN,
    allow_credentials=True,
    allow_methods=["*"],
    allow_headers=["*"],
)


app.include_router(configs.router, prefix="/configs", tags=["configs"])
app.include_router(auths.router, prefix="/auths", tags=["auths"])
app.include_router(users.router, prefix="/users", tags=["users"])
app.include_router(chats.router, prefix="/chats", tags=["chats"])

app.include_router(documents.router, prefix="/documents", tags=["documents"])
app.include_router(models.router, prefix="/models", tags=["models"])
app.include_router(prompts.router, prefix="/prompts", tags=["prompts"])

app.include_router(memories.router, prefix="/memories", tags=["memories"])
app.include_router(files.router, prefix="/files", tags=["files"])
app.include_router(tools.router, prefix="/tools", tags=["tools"])
app.include_router(functions.router, prefix="/functions", tags=["functions"])

app.include_router(utils.router, prefix="/utils", tags=["utils"])


@app.get("/")
async def get_status():
    return {
        "status": True,
        "auth": WEBUI_AUTH,
        "default_models": app.state.config.DEFAULT_MODELS,
        "default_prompt_suggestions": app.state.config.DEFAULT_PROMPT_SUGGESTIONS,
    }


def get_function_module(pipe_id: str):
    # Check if function is already loaded
    if pipe_id not in app.state.FUNCTIONS:
        function_module, _, _ = load_function_module_by_id(pipe_id)
        app.state.FUNCTIONS[pipe_id] = function_module
    else:
        function_module = app.state.FUNCTIONS[pipe_id]

    if hasattr(function_module, "valves") and hasattr(function_module, "Valves"):
        valves = Functions.get_function_valves_by_id(pipe_id)
        function_module.valves = function_module.Valves(**(valves if valves else {}))
    return function_module


async def get_pipe_models():
    pipes = Functions.get_functions_by_type("pipe", active_only=True)
    pipe_models = []

    for pipe in pipes:
        function_module = get_function_module(pipe.id)

        # Check if function is a manifold
        if hasattr(function_module, "pipes"):
            manifold_pipes = []

            # Check if pipes is a function or a list
            if callable(function_module.pipes):
                manifold_pipes = function_module.pipes()
            else:
                manifold_pipes = function_module.pipes

            for p in manifold_pipes:
                manifold_pipe_id = f'{pipe.id}.{p["id"]}'
                manifold_pipe_name = p["name"]

                if hasattr(function_module, "name"):
                    manifold_pipe_name = f"{function_module.name}{manifold_pipe_name}"

                pipe_flag = {"type": pipe.type}
                if hasattr(function_module, "ChatValves"):
                    pipe_flag["valves_spec"] = function_module.ChatValves.schema()

                pipe_models.append(
                    {
                        "id": manifold_pipe_id,
                        "name": manifold_pipe_name,
                        "object": "model",
                        "created": pipe.created_at,
                        "owned_by": "openai",
                        "pipe": pipe_flag,
                    }
                )
        else:
            pipe_flag = {"type": "pipe"}
            if hasattr(function_module, "ChatValves"):
                pipe_flag["valves_spec"] = function_module.ChatValves.schema()

            pipe_models.append(
                {
                    "id": pipe.id,
                    "name": pipe.name,
                    "object": "model",
                    "created": pipe.created_at,
                    "owned_by": "openai",
                    "pipe": pipe_flag,
                }
            )

    return pipe_models


async def execute_pipe(pipe, params):
    if inspect.iscoroutinefunction(pipe):
        return await pipe(**params)
    else:
        return pipe(**params)


async def get_message_content(res: str | Generator | AsyncGenerator) -> str:
    if isinstance(res, str):
        return res
    if isinstance(res, Generator):
        return "".join(map(str, res))
    if isinstance(res, AsyncGenerator):
        return "".join([str(stream) async for stream in res])


def process_line(form_data: dict, line):
    if isinstance(line, BaseModel):
        line = line.model_dump_json()
        line = f"data: {line}"
    if isinstance(line, dict):
        line = f"data: {json.dumps(line)}"

    try:
        line = line.decode("utf-8")
    except Exception:
        pass

    if line.startswith("data:"):
        return f"{line}\n\n"
    else:
        line = openai_chat_chunk_message_template(form_data["model"], line)
        return f"data: {json.dumps(line)}\n\n"


def get_pipe_id(form_data: dict) -> str:
    pipe_id = form_data["model"]
    if "." in pipe_id:
        pipe_id, _ = pipe_id.split(".", 1)
    print(pipe_id)
    return pipe_id


def get_function_params(function_module, form_data, user, extra_params=None):
    if extra_params is None:
        extra_params = {}

    pipe_id = get_pipe_id(form_data)

    # Get the signature of the function
    sig = inspect.signature(function_module.pipe)
<<<<<<< HEAD
    params = {"body": form_data}

    for key, value in extra_params.items():
        if key in sig.parameters:
            params[key] = value

    try:
        setting_enableFileUpdateBase64 = user.settings.ui.get("enableFileUpdateBase64", False)
    except AttributeError:
        setting_enableFileUpdateBase64 = False
        
    if "__user__" in sig.parameters:
        __user__ = {
            "id": user.id,
            "email": user.email,
            "name": user.name,
            "role": user.role,
            "enableFileUpdateBase64": setting_enableFileUpdateBase64 and rag_app.state.config.ENABLE_BASE64,
        }
=======
    params = {"body": form_data} | {
        k: v for k, v in extra_params.items() if k in sig.parameters
    }
>>>>>>> 5d8dbff4

    if "__user__" in params and hasattr(function_module, "UserValves"):
        user_valves = Functions.get_user_valves_by_id_and_user_id(pipe_id, user.id)
        try:
            params["__user__"]["valves"] = function_module.UserValves(**user_valves)
        except Exception as e:
            log.exception(e)
            params["__user__"]["valves"] = function_module.UserValves()

    return params


async def generate_function_chat_completion(form_data, user):
    model_id = form_data.get("model")
    model_info = Models.get_model_by_id(model_id)

    metadata = form_data.pop("metadata", {})

    files = metadata.get("files", [])
    tool_ids = metadata.get("tool_ids", [])
    # Check if tool_ids is None
    if tool_ids is None:
        tool_ids = []

    __event_emitter__ = None
    __event_call__ = None
    __task__ = None

    if metadata:
        if all(k in metadata for k in ("session_id", "chat_id", "message_id")):
            __event_emitter__ = get_event_emitter(metadata)
            __event_call__ = get_event_call(metadata)
        __task__ = metadata.get("task", None)

    extra_params = {
        "__event_emitter__": __event_emitter__,
        "__event_call__": __event_call__,
        "__task__": __task__,
        "__user__": {
            "id": user.id,
            "email": user.email,
            "name": user.name,
            "role": user.role,
        },
    }
    extra_params["__tools__"] = (
        get_tools(
            app,
            tool_ids,
            user,
            {
                **extra_params,
                "__model__": app.state.MODELS[form_data["model"]],
                "__messages__": form_data["messages"],
                "__files__": files,
            },
        ),
    )

    if model_info:
        if model_info.base_model_id:
            form_data["model"] = model_info.base_model_id

        params = model_info.params.model_dump()
        form_data = apply_model_params_to_body_openai(params, form_data)
        form_data = apply_model_system_prompt_to_body(params, form_data, user)

    pipe_id = get_pipe_id(form_data)
    function_module = get_function_module(pipe_id)

    pipe = function_module.pipe
    params = get_function_params(function_module, form_data, user, extra_params)

    if form_data["stream"]:

        async def stream_content():
            try:
                res = await execute_pipe(pipe, params)

                # Directly return if the response is a StreamingResponse
                if isinstance(res, StreamingResponse):
                    async for data in res.body_iterator:
                        yield data
                    return
                if isinstance(res, dict):
                    yield f"data: {json.dumps(res)}\n\n"
                    return

            except Exception as e:
                print(f"Error: {e}")
                yield f"data: {json.dumps({'error': {'detail':str(e)}})}\n\n"
                return

            if isinstance(res, str):
                message = openai_chat_chunk_message_template(form_data["model"], res)
                yield f"data: {json.dumps(message)}\n\n"

            if isinstance(res, Iterator):
                for line in res:
                    yield process_line(form_data, line)

            if isinstance(res, AsyncGenerator):
                async for line in res:
                    yield process_line(form_data, line)

            if isinstance(res, str) or isinstance(res, Generator):
                finish_message = openai_chat_chunk_message_template(
                    form_data["model"], ""
                )
                finish_message["choices"][0]["finish_reason"] = "stop"
                yield f"data: {json.dumps(finish_message)}\n\n"
                yield "data: [DONE]"

        return StreamingResponse(stream_content(), media_type="text/event-stream")
    else:
        try:
            res = await execute_pipe(pipe, params)

        except Exception as e:
            print(f"Error: {e}")
            return {"error": {"detail": str(e)}}

        if isinstance(res, StreamingResponse) or isinstance(res, dict):
            return res
        if isinstance(res, BaseModel):
            return res.model_dump()

        message = await get_message_content(res)
        return openai_chat_completion_message_template(form_data["model"], message)<|MERGE_RESOLUTION|>--- conflicted
+++ resolved
@@ -256,31 +256,24 @@
 
     # Get the signature of the function
     sig = inspect.signature(function_module.pipe)
-<<<<<<< HEAD
-    params = {"body": form_data}
-
-    for key, value in extra_params.items():
-        if key in sig.parameters:
-            params[key] = value
-
-    try:
-        setting_enableFileUpdateBase64 = user.settings.ui.get("enableFileUpdateBase64", False)
-    except AttributeError:
-        setting_enableFileUpdateBase64 = False
+
+    # try:
+    #     setting_enableFileUpdateBase64 = user.settings.ui.get("enableFileUpdateBase64", False)
+    # except AttributeError:
+    #     setting_enableFileUpdateBase64 = False
         
-    if "__user__" in sig.parameters:
-        __user__ = {
-            "id": user.id,
-            "email": user.email,
-            "name": user.name,
-            "role": user.role,
-            "enableFileUpdateBase64": setting_enableFileUpdateBase64 and rag_app.state.config.ENABLE_BASE64,
-        }
-=======
+    # if "__user__" in sig.parameters:
+    #     __user__ = {
+    #         "id": user.id,
+    #         "email": user.email,
+    #         "name": user.name,
+    #         "role": user.role,
+    #         "enableFileUpdateBase64": setting_enableFileUpdateBase64 and rag_app.state.config.ENABLE_BASE64,
+    #     }
+
     params = {"body": form_data} | {
         k: v for k, v in extra_params.items() if k in sig.parameters
     }
->>>>>>> 5d8dbff4
 
     if "__user__" in params and hasattr(function_module, "UserValves"):
         user_valves = Functions.get_user_valves_by_id_and_user_id(pipe_id, user.id)
