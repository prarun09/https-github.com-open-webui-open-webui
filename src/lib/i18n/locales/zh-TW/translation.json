{
	"'s', 'm', 'h', 'd', 'w' or '-1' for no expiration.": "'s', 'm', 'h', 'd', 'w' 或 '-1' 表示無期限。",
	"(Beta)": "(測試版)",
	"(e.g. `sh webui.sh --api --api-auth username_password`)": "（例如 'sh webui.sh --api --api-auth username_password'）",
	"(e.g. `sh webui.sh --api`)": "(例如 `sh webui.sh --api`)",
	"(latest)": "(最新版)",
	"{{ models }}": "{{ models }}",
	"{{ owner }}: You cannot delete a base model": "{{ owner }}：您無法刪除基礎模型",
	"{{modelName}} is thinking...": "{{modelName}} 正在思考...",
	"{{user}}'s Chats": "{{user}} 的聊天",
	"{{webUIName}} Backend Required": "需要 {{webUIName}} 後端",
	"A task model is used when performing tasks such as generating titles for chats and web search queries": "在執行任務時使用任務模型，例如為聊天和網頁搜尋查詢生成標題",
	"a user": "使用者",
	"About": "關於",
	"Account": "帳號",
	"Account Activation Pending": "帳號啟用中",
	"Accurate information": "準確資訊",
	"Actions": "",
	"Active Users": "活躍使用者",
	"Add": "新增",
	"Add a model id": "新增模型 ID",
	"Add a short description about what this model does": "為這個模型新增一個簡短描述",
	"Add a short title for this prompt": "為這個提示詞新增一個簡短的標題",
	"Add a tag": "新增標籤",
	"Add custom prompt": "新增自訂提示詞",
	"Add Docs": "新增文件",
	"Add Files": "新增檔案",
	"Add Memory": "新增記憶",
	"Add message": "新增訊息",
	"Add Model": "新增模型",
	"Add Tag": "",
	"Add Tags": "新增標籤",
	"Add User": "新增使用者",
	"Adjusting these settings will apply changes universally to all users.": "調整這些設定將對所有使用者進行更改。",
	"admin": "管理員",
	"Admin": "管理員",
	"Admin Panel": "管理員控制台",
	"Admin Settings": "管理設定",
	"Admins have access to all tools at all times; users need tools assigned per model in the workspace.": "管理員隨時可以使用所有工具；使用者需要在工作區中為每個模型分配工具。",
	"Advanced Parameters": "進階參數",
	"Advanced Params": "進階參數",
	"all": "所有",
	"All Documents": "所有文件",
	"All Users": "所有使用者",
	"Allow": "允許",
	"Allow Chat Deletion": "允許刪除聊天紀錄",
	"Allow non-local voices": "允許非本機語音",
	"Allow User Location": "允許使用者位置",
	"Allow Voice Interruption in Call": "允許在通話中打斷語音",
	"alphanumeric characters and hyphens": "英文字母、數字（0~9）和連字元（-）",
	"Already have an account?": "已經有帳號了嗎？",
	"an assistant": "助手",
	"and": "和",
	"and create a new shared link.": "並建立一個新的共享連結。",
	"API Base URL": "API 基本 URL",
	"API Key": "API 金鑰",
	"API Key created.": "API 金鑰已建立。",
	"API keys": "API 金鑰",
	"April": "4 月",
	"Archive": "封存",
	"Archive All Chats": "封存所有聊天紀錄",
	"Archived Chats": "已封存的聊天紀錄",
	"are allowed - Activate this command by typing": "是允許的 - 透過輸入",
	"Are you sure?": "您確定嗎？",
	"Attach file": "附加檔案",
	"Attention to detail": "細節精確",
	"Audio": "音訊",
	"Audio settings updated successfully": "音訊設置已成功更新",
	"August": "8 月",
	"Auto-playback response": "自動播放回答",
	"AUTOMATIC1111 Api Auth String": "AUTOMATIC1111 Api 身份驗證字串",
	"AUTOMATIC1111 Base URL": "AUTOMATIC1111 基本 URL",
	"AUTOMATIC1111 Base URL is required.": "需要 AUTOMATIC1111 基本 URL",
	"available!": "可用！",
	"Back": "返回",
	"Bad Response": "錯誤回應",
	"Bad words File": "壞詞檔",
	"Bad words filter settings updated successfully": "壞詞過濾器設置已成功更新",
	"Bad words Template": "壞話範本",
	"Banners": "橫幅",
	"Base Model (From)": "基礎模型（來自）",
	"Batch Size (num_batch)": "批次大小（num_batch）",
	"before": "前",
	"Being lazy": "懶人模式",
	"Brave Search API Key": "Brave 搜尋 API 金鑰",
	"Bypass SSL verification for Websites": "跳過網站的 SSL 驗證",
	"Call": "呼叫",
	"Call feature is not supported when using Web STT engine": "使用 Web STT 引擎時不支援呼叫功能",
	"Camera": "相機",
	"Cancel": "取消",
	"Capabilities": "功能",
	"Change Password": "修改密碼",
	"Chat": "聊天",
	"Chat Background Image": "聊天背景圖片",
	"Chat Bubble UI": "聊天氣泡介面",
	"Chat Controls": "聊天控制",
	"Chat direction": "聊天方向",
	"Chat History": "聊天紀錄",
	"Chat History is off for this browser.": "此瀏覽器已關閉聊天紀錄。",
	"Chats": "聊天",
	"Check Again": "重新檢查",
	"Check for updates": "檢查更新",
	"Checking for updates...": "正在檢查更新...",
	"Choose a model before saving...": "儲存前選擇一個模型...",
	"Chunk Overlap": "區塊重疊",
	"Chunk Params": "區塊參數",
	"Chunk Size": "區塊大小",
	"Citation": "引文",
	"Clear memory": "清除記憶",
	"Click here for help.": "點選這裡尋求幫助。",
	"Click here to": "點選這裡",
	"Click here to download user import template file.": "點選這裡下載使用者匯入的範本",
	"Click here to select": "點選這裡選擇",
	"Click here to select a csv file.": "點選這裡選擇 csv 檔案。",
	"Click here to select a py file.": "點選這裡選擇 py 檔案。",
	"Click here to select documents.": "點選這裡選擇文件。",
	"click here.": "點選這裡。",
	"Click on the user role button to change a user's role.": "點選使用者角色按鈕以更改使用者的角色。",
	"Clipboard write permission denied. Please check your browser settings to grant the necessary access.": "剪貼板寫入許可權被拒絕。請檢查您的瀏覽器設置以授予必要的訪問許可權。",
	"Clone": "複製",
	"Close": "關閉",
	"Code formatted successfully": "代碼格式化成功",
	"Collection": "收藏",
	"ComfyUI": "ComfyUI",
	"ComfyUI Base URL": "ComfyUI 基本 URL",
	"ComfyUI Base URL is required.": "需要 ComfyUI 基本 URL",
	"Command": "命令",
	"Concurrent Requests": "同時請求",
	"Confirm": "確認",
	"Confirm Password": "確認密碼",
	"Confirm your action": "確認您的操作",
	"Connections": "連線",
	"Contact Admin for WebUI Access": "聯絡管理員以取得 WebUI 存取權",
	"Content": "內容",
	"Content Extraction": "內容提取",
	"Context Length": "上下文長度",
	"Continue Response": "繼續回答",
	"Continue with {{provider}}": "繼續使用 {{provider}}",
	"Controls": "控制",
	"Copied shared chat URL to clipboard!": "已複製共享聊天連結到剪貼簿！",
	"Copy": "複製",
	"Copy last code block": "複製最後一個程式碼區塊",
	"Copy last response": "複製最後一個回答",
	"Copy Link": "複製連結",
	"Copying to clipboard was successful!": "成功複製到剪貼簿！",
	"Create a model": "建立模型",
	"Create Account": "建立帳號",
	"Create new key": "建立新金鑰",
	"Create new secret key": "建立新金鑰",
	"Created at": "建立於",
	"Created At": "建立於",
	"Created by": "建立者",
	"CSV Import": "CSV 導入",
	"Current Model": "目前模型",
	"Current Password": "目前密碼",
	"Custom": "自訂",
	"Customize models for a specific purpose": "為特定目的自訂模型",
	"Dark": "暗色",
	"Dashboard": "儀表板",
	"Database": "資料庫",
	"December": "12 月",
	"Default": "預設",
	"Default (Automatic1111)": "預設（Automatic1111）",
	"Default (SentenceTransformers)": "預設（SentenceTransformers）",
	"Default Model": "預設模型",
	"Default model updated": "預設模型已更新",
	"Default Prompt Suggestions": "預設提示詞建議",
	"Default User Role": "預設使用者角色",
	"delete": "刪除",
	"Delete": "刪除",
	"Delete a model": "刪除一個模型",
	"Delete All Chats": "刪除所有聊天紀錄",
	"Delete chat": "刪除聊天紀錄",
	"Delete Chat": "刪除聊天紀錄",
<<<<<<< HEAD
	"Delete chat?": "刪除聊天？",
	"Delete function?": "刪除功能？",
	"Delete prompt?": "刪除提示？",
=======
	"Delete chat?": "",
	"Delete Doc": "",
	"Delete function?": "",
	"Delete prompt?": "",
>>>>>>> d3146d20
	"delete this link": "刪除此連結",
	"Delete tool?": "刪除工具？",
	"Delete User": "刪除使用者",
	"Deleted {{deleteModelTag}}": "已刪除 {{deleteModelTag}}",
	"Deleted {{name}}": "已刪除 {{name}}",
	"Description": "描述",
	"Didn't fully follow instructions": "未完全遵循指示",
	"Disabled": "禁用",
	"Discover a function": "發現函數",
	"Discover a model": "發現新模型",
	"Discover a prompt": "發現新提示詞",
	"Discover a tool": "發現工具",
	"Discover, download, and explore custom functions": "發現、下載和探索自定義函數",
	"Discover, download, and explore custom prompts": "發現、下載並探索自訂提示詞",
	"Discover, download, and explore custom tools": "發現、下載和探索自定義工具",
	"Discover, download, and explore model presets": "發現、下載並探索模型預設值",
	"Dismissible": "可忽略",
	"Display Emoji in Call": "在呼叫中顯示表情符號",
	"Display the username instead of You in the Chat": "在聊天中顯示使用者名稱而不是「您」",
	"Do not install functions from sources you do not fully trust.": "不要從您不完全信任的來源安裝函數。",
	"Do not install tools from sources you do not fully trust.": "不要從不完全信任的來源安裝工具。",
	"Document": "文件",
	"Document Settings": "文件設定",
	"Documentation": "文件",
	"Documents": "文件",
	"does not make any external connections, and your data stays securely on your locally hosted server.": "不會與外部連線，您的資料會安全地留在您的本機伺服器上。",
	"Don't Allow": "不允許",
	"Don't have an account?": "還沒有註冊帳號？",
	"don't install random functions from sources you don't trust.": "不要從您不信任的來源安裝隨機函數。",
	"don't install random tools from sources you don't trust.": "不要從您不信任的來源安裝隨機工具。",
	"Don't like the style": "不喜歡這個樣式？",
	"Done": "做",
	"Download": "下載",
	"Download canceled": "下載已取消",
	"Download Database": "下載資料庫",
	"Drop any files here to add to the conversation": "拖拽任意檔案到此處以新增至對話",
	"e.g. '30s','10m'. Valid time units are 's', 'm', 'h'.": "例如 '30s', '10m'。有效的時間單位為 's', 'm', 'h'。",
	"Edit": "編輯",
	"Edit Doc": "編輯文件",
	"Edit Memory": "編輯記憶",
	"Edit User": "編輯使用者",
	"ElevenLabs": "",
	"Email": "電子郵件",
	"Embedding Batch Size": "嵌入批次大小",
	"Embedding Model": "嵌入模型",
	"Embedding Model Engine": "嵌入模型引擎",
	"Embedding model set to \"{{embedding_model}}\"": "嵌入模型已設定為 \"{{embedding_model}}\"",
	"Enable Base64": "允许啟用Base64上傳檔案模式",
	"Enable Chat History": "啟用聊天紀錄",
	"Enable Community Sharing": "啟用社群分享",
	"Enable Daily Usages Notice": "啟用每日使用通知",
	"Enable File-Update Base64": "啟用Base64上傳檔案",
	"Enable Message Bad Words Replacement": "啟用消息壞詞替換",
	"Enable Message Bad Words wechat Notice": "啟用消息壞詞企业微信通知",
	"Enable Message Filter": "啟用消息過濾器",
	"Enable New Sign Ups": "允許註冊新帳號",
	"Enable Web Search": "啟用網頁搜尋",
	"Enabled": "啟用",
	"Engine": "發動機",
	"Ensure your CSV file includes 4 columns in this order: Name, Email, Password, Role.": "請確保您的 CSV 檔案包含這四個欄位，並按照此順序：名稱、電子郵件、密碼、角色。",
	"Enter {{role}} message here": "在這裡輸入 {{role}} 訊息",
	"Enter a detail about yourself for your LLMs to recall": "輸入 LLM 記憶的詳細內容",
	"Enter api auth string (e.g. username:password)": "輸入 api 身份驗證字串（例如 username：password）",
	"Enter Brave Search API Key": "輸入 Brave 搜尋 API 金鑰",
	"Enter Chunk Overlap": "輸入區塊重疊",
	"Enter Chunk Size": "輸入區塊大小",
	"Enter Github Raw URL": "輸入 Github Raw URL",
	"Enter Google PSE API Key": "輸入 Google PSE API 金鑰",
	"Enter Google PSE Engine Id": "輸入 Google PSE 引擎 ID",
	"Enter Image Size (e.g. 512x512)": "輸入圖片大小（例如 512x512）",
	"Enter language codes": "輸入語言代碼",
	"Enter model tag (e.g. {{modelTag}})": "輸入模型標籤（例如 {{modelTag}}）",
	"Enter MAX FILE COUNT": "单次上傳最大檔案數量",
	"Enter MAX FILE SIZE(MB)": "单次上傳最大檔案大小(MB)",
	"Enter Number of Steps (e.g. 50)": "輸入步數（例如 50）",
	"Enter Score": "輸入分數",
	"Enter Searxng Query URL": "輸入 Searxng 查詢 URL",
	"Enter Serper API Key": "輸入 Serper API 金鑰",
	"Enter Serply API Key": "輸入 Serply API 金鑰",
	"Enter Serpstack API Key": "輸入 Serpstack API 金鑰",
	"Enter stop sequence": "輸入停止序列",
	"Enter system prompt": "進入系統提示符",
	"Enter Tavily API Key": "輸入 Tavily API 金鑰",
	"Enter Tika Server URL": "輸入 Tika 伺服器 URL",
	"Enter Top K": "輸入 Top K",
	"Enter URL (e.g. http://127.0.0.1:7860/)": "輸入 URL（例如 http://127.0.0.1:7860/）",
	"Enter URL (e.g. http://localhost:11434)": "輸入 URL（例如 http://localhost:11434）",
	"Enter Your Email": "輸入您的電子郵件",
	"Enter Your Full Name": "輸入您的全名",
	"Enter your message": "輸入您的留言",
	"Enter Your Password": "輸入您的密碼",
	"Enter Your Role": "輸入您的角色",
	"Error": "錯誤",
	"Experimental": "實驗性功能",
	"Export": "匯出",
	"Export All Chats (All Users)": "匯出所有聊天紀錄（所有使用者）",
	"Export chat (.json)": "匯出聊天紀錄（.json）",
	"Export Chats": "匯出聊天紀錄",
	"Export Documents Mapping": "匯出文件對映",
	"Export Functions": "匯出功能",
	"Export LiteLLM config.yaml": "導出 LiteLLM config.yaml",
	"Export Models": "匯出模型",
	"Export Prompts": "匯出提示詞",
	"Export Tools": "匯出工具",
	"External Models": "外部模型",
	"Failed to create API Key.": "無法建立 API 金鑰。",
	"Failed to read clipboard contents": "無法讀取剪貼簿內容",
	"Failed to update settings": "無法更新設定",
	"February": "2 月",
	"Feel free to add specific details": "請隨意新增詳細內容。",
	"File": "檔案",
	"File Mode": "檔案模式",
	"File not found.": "找不到檔案。",
	"File size exceeds the limit of {{size}}MB": "檔案大小超過限制 {{size}}MB",
	"Filter": "篩選器",
	"Files": "檔案",
	"Filter is now globally disabled": "篩選器現在已全域禁用",
	"Filter is now globally enabled": "篩選器現在已全域啟用",
	"Filters": "篩選器",
	"Fingerprint spoofing detected: Unable to use initials as avatar. Defaulting to default profile image.": "偽造偵測：無法使用初始頭像。預設為預設個人影象。",
	"Fluidly stream large external response chunks": "流暢地傳輸大型外部回應區塊",
	"Focus chat input": "聚焦聊天輸入框",
	"Followed instructions perfectly": "完全遵循指示",
	"Form": "表單",
	"Format your variables using square brackets like this:": "像這樣使用方括號來格式化您的變數：",
	"Frequency Penalty": "頻率懲罰",
	"Function created successfully": "函數創建成功",
	"Function deleted successfully": "功能已刪除 已成功",
	"Function Description (e.g. A filter to remove profanity from text)": "功能描述（例如，用於從文字中刪除褻瀆性的過濾器）",
	"Function ID (e.g. my_filter)": "功能代碼（例如 my_filter）",
	"Function is now globally disabled": "功能現在已全域禁用",
	"Function is now globally enabled": "功能現已全域啟用",
	"Function Name (e.g. My Filter)": "函數名稱（例如：我的過濾器）",
	"Function updated successfully": "功能更新成功",
	"Functions": "功能",
	"Functions allow arbitrary code execution": "函數允許執行任意代碼",
	"Functions allow arbitrary code execution.": "函數允許執行任意代碼。",
	"Functions imported successfully": "函數導入成功",
	"General": "常用",
	"General Settings": "常用設定",
	"Generate Image": "生成圖片",
	"Generating search query": "生成搜尋查詢",
	"Generation Info": "生成資訊",
	"Get up and running with": "啟動並運行",
	"Global": "全球",
	"Good Response": "優秀的回應",
	"Google PSE API Key": "Google PSE API 金鑰",
	"Google PSE Engine Id": "Google PSE 引擎 ID",
	"h:mm a": "h:mm a",
	"has no conversations.": "沒有對話",
	"Hello, {{name}}": "您好，{{name}}",
	"Help": "幫助",
	"Hide": "隱藏",
	"Hide Model": "隱藏模型",
	"How can I help you today?": "今天能為您做些什麼？",
	"Hybrid Search": "混合搜尋",
	"I acknowledge that I have read and I understand the implications of my action. I am aware of the risks associated with executing arbitrary code and I have verified the trustworthiness of the source.": "我承認我已經閱讀並理解我的行為的影響。我知道與執行任意代碼相關的風險，並且我已經驗證了源的可信度。",
	"Image Generation (Experimental)": "影像生成（實驗性功能）",
	"Image Generation Engine": "影像生成引擎",
	"Image Settings": "圖片設定",
	"Images": "圖片",
	"Import Chats": "匯入聊天紀錄",
	"Import Documents Mapping": "匯入文件對映",
	"Import Functions": "匯入功能",
	"Import Models": "匯入模型",
	"Import Prompts": "匯入提示詞",
	"Import Tools": "匯入工具",
	"Include `--api-auth` flag when running stable-diffusion-webui": "在運行 stable-diffusion-webui 時包含 '--api-auth' 標誌",
	"Include `--api` flag when running stable-diffusion-webui": "在執行 stable-diffusion-webui 時加上 `--api` 標誌",
	"Info": "資訊",
	"Input commands": "輸入命令",
	"Install from Github URL": "從 Github URL 安裝",
	"Instant Auto-Send After Voice Transcription": "語音轉錄後立即自動傳送",
	"Interface": "介面",
	"Invalid Tag": "無效標籤",
	"January": "1 月",
	"join our Discord for help.": "加入我們的 Discord 尋求幫助。",
	"JSON": "JSON",
	"JSON Preview": "JSON 預覽",
	"July": "7 月",
	"June": "6 月",
	"JWT Expiration": "JWT 過期時間",
	"JWT Token": "JWT Token",
	"Keep Alive": "保持活躍",
	"Keyboard shortcuts": "鍵盤快速鍵",
	"Knowledge": "知識",
	"Language": "語言",
	"large language models, locally.": "大型語言模型，本地。",
	"Last Active": "最後活動",
	"Last Modified": "最後修改",
	"Light": "亮色",
	"Listening...": "正在聆聽...",
	"LLMs can make mistakes. Verify important information.": "LLM 可能會產生錯誤。請驗證重要資訊。",
	"Lobe Chat": "Lobe 聊天",
	"Local Models": "本機模型",
	"LTR": "LTR",
	"Made by OpenWebUI Community": "由 OpenWebUI 社群製作",
	"Make sure to enclose them with": "請確保變數有被以下符號框住：",
	"Manage": "管理",
	"Manage Models": "管理模型",
	"Manage Ollama Models": "管理 Ollama 模型",
	"Manage Pipelines": "管理管線",
<<<<<<< HEAD
	"Manage Valves": "管理閥門",
=======
>>>>>>> d3146d20
	"March": "3 月",
	"MAX FILE COUNT": "最大檔案數量",
	"MAX FILE SIZE(MB)": "最大檔案大小",
	"Max Tokens (num_predict)": "最大 Token（num_predict）",
	"Maximum of 3 models can be downloaded simultaneously. Please try again later.": "最多可以同時下載 3 個模型。請稍後再試。",
	"May": "5 月",
	"Memories accessible by LLMs will be shown here.": "LLM 記憶將會顯示在此處。",
	"Memory": "記憶",
	"Memory added successfully": "已成功添加記憶體",
	"Memory cleared successfully": "已成功清除記憶體",
	"Memory deleted successfully": "已成功刪除記憶體",
	"Memory updated successfully": "記憶體已成功更新",
	"Message Filter Settings": "郵件過濾器設置",
	"Messages you send after creating your link won't be shared. Users with the URL will be able to view the shared chat.": "建立連結後傳送的訊息將不會被共享。具有 URL 的使用者將會能夠檢視共享的聊天。",
	"Min P": "",
	"Minimum Score": "最低分數",
	"Mirostat": "Mirostat",
	"Mirostat Eta": "Mirostat Eta",
	"Mirostat Tau": "Mirostat Tau",
	"MMMM DD, YYYY": "MMMM DD, YYYY",
	"MMMM DD, YYYY HH:mm": "MMMM DD, YYYY HH:mm",
	"MMMM DD, YYYY hh:mm:ss A": "MMMM DD, YYYY hh:mm:ss A",
	"Model '{{modelName}}' has been successfully downloaded.": "'{{modelName}}' 模型已成功下載。",
	"Model '{{modelTag}}' is already in queue for downloading.": "'{{modelTag}}' 模型已經在下載佇列中。",
	"Model {{modelId}} not found": "找不到 {{modelId}} 模型",
	"Model {{modelName}} is not vision capable": "{{modelName}} 模型不適用於視覺",
	"Model {{name}} is now {{status}}": "{{name}} 模型現在是 {{status}}",
	"Model created successfully!": "模型創建成功！",
	"Model filesystem path detected. Model shortname is required for update, cannot continue.": "已偵測到模型檔案系統路徑。需要更新模型簡稱，無法繼續。",
	"Model ID": "模型 ID",
	"Model not selected": "未選擇模型",
	"Model Params": "模型參數",
	"Model updated successfully": "模型已成功更新",
	"Model Whitelisting": "白名單模型",
	"Model(s) Whitelisted": "模型已加入白名單",
	"Modelfile Content": "Modelfile 內容",
	"Models": "模型",
	"More": "更多",
	"Name": "名稱",
	"Name Tag": "名稱標籤",
	"Name your model": "請輸入模型名稱",
	"New Chat": "新增聊天",
	"New Password": "新密碼",
	"No content to speak": "沒有內容可說",
	"No documents found": "找不到文件",
	"No file selected": "未選擇任何檔",
	"No results found": "沒有找到結果",
	"No search query generated": "沒有生成搜尋查詢",
	"No source available": "沒有可用的來源",
	"No valves to update": "無需更新閥門",
	"None": "無",
	"Not factually correct": "與真實資訊不符",
	"Note: If you set a minimum score, the search will only return documents with a score greater than or equal to the minimum score.": "註：如果設定最低分數，則搜尋將只返回分數大於或等於最低分數的文件。",
	"Notifications": "通知",
	"November": "11 月",
	"num_thread (Ollama)": "num_thread（Ollama）",
	"OAuth ID": "OAuth 標識",
	"October": "10 月",
	"Off": "關閉",
	"Okay, Let's Go!": "好的，啟動吧！",
	"OLED Dark": "暗黑色",
	"Ollama": "Ollama",
	"Ollama API": "Ollama API",
	"Ollama API disabled": "Ollama API 已停用",
	"Ollama API is disabled": "Ollama API 已停用",
	"Ollama Version": "Ollama 版本",
	"On": "開啟",
	"Only": "僅有",
	"Only alphanumeric characters and hyphens are allowed in the command string.": "命令字串中只能包含英文字母、數字（0~9）和連字元（-）。",
	"Only the first {{count}} files will be processed.": "僅處理前 {{count}} 個檔案。",
	"Oops! Hold tight! Your files are still in the processing oven. We're cooking them up to perfection. Please be patient and we'll let you know once they're ready.": "哎呀！請稍等！您的文件還在處理中。我們正最佳化文件，請耐心等待，一旦準備好，我們會通知您。",
	"Oops! Looks like the URL is invalid. Please double-check and try again.": "哎呀！看起來 URL 無效。請仔細檢查後再試一次。",
	"Oops! There was an error in the previous response. Please try again or contact admin.": "哎呀！先前的回應發生錯誤。請重試或聯絡管理員",
	"Oops! You're using an unsupported method (frontend only). Please serve the WebUI from the backend.": "哎呀！您正在使用不支援的方法（僅有前端）。請從後端提供 WebUI。",
	"Open AI (Dall-E)": "Open AI (Dall-E)",
	"Open new chat": "開啟新聊天",
	"Open WebUI version (v{{OPEN_WEBUI_VERSION}}) is lower than required version (v{{REQUIRED_VERSION}})": "Open WebUI 版本 （v{{OPEN_WEBUI_VERSION}}） 低於所需版本 （v{{REQUIRED_VERSION}}）",
	"OpenAI": "OpenAI",
	"OpenAI API": "OpenAI API",
	"OpenAI API Config": "OpenAI API 設定",
	"OpenAI API Key is required.": "需要 OpenAI API 金鑰。",
	"OpenAI URL/Key required.": "需要 OpenAI URL/金鑰。",
	"or": "或",
	"Other": "其他",
	"Password": "密碼",
	"PDF document (.pdf)": "PDF 文件 (.pdf)",
	"PDF Extract Images (OCR)": "PDF 影像擷取（OCR 光學文字辨識）",
	"pending": "待審查",
	"Permission denied when accessing media devices": "存取媒體裝置時被拒絕權限",
	"Permission denied when accessing microphone": "存取麥克風時被拒絕權限",
	"Permission denied when accessing microphone: {{error}}": "存取麥克風時被拒絕權限：{{error}}",
	"Personalization": "個人化",
	"Pin": "針",
	"Pinned": "寄託",
	"Pipeline deleted successfully": "管道已成功刪除",
	"Pipeline downloaded successfully": "管道已成功下載",
	"Pipelines": "管線",
	"Pipelines Not Detected": "未檢測到管道",
	"Pipelines Valves": "管線閥門",
	"Plain text (.txt)": "純文字 (.txt)",
	"Plain markdown (.md)": "純 Markdown (.md)",
	"Playground": "AI 對話遊樂場",
	"Please carefully review the following warnings:": "請仔細閱讀以下警告：",
	"Positive attitude": "積極態度",
	"Previous 30 days": "前 30 天",
	"Previous 7 days": "前 7 天",
	"Profile Image": "個人影像",
	"Prompt": "提示詞",
	"Prompt (e.g. Tell me a fun fact about the Roman Empire)": "提示詞（例如：告訴我關於羅馬帝國的一些趣事）",
	"Prompt Content": "提示詞內容",
	"Prompt suggestions": "提示詞建議",
	"Prompts": "提示詞",
	"Pull \"{{searchValue}}\" from Ollama.com": "從 Ollama.com 下載 \"{{searchValue}}\"",
	"Pull a model from Ollama.com": "從 Ollama.com 下載模型",
	"Query Params": "查詢參數",
	"Random Chat Background Image": "隨機聊天背景圖片",
	"Random background image has been enabled, you will get a new background image every time you refresh the page~": "✨已啟用隨機背景圖片，每次刷新頁面時都會獲得新的背景圖片~",
	"RAG Template": "RAG 範例",
	"Read Aloud": "讀出",
	"Record voice": "錄音",
	"Redirecting you to OpenWebUI Community": "將您重新導向到 OpenWebUI 社群",
	"Refer to yourself as \"User\" (e.g., \"User is learning Spanish\")": "將自己稱為「使用者」（例如，「使用者正在學習西班牙語」）",
	"Refused when it shouldn't have": "不該拒絕時拒絕了",
	"Regenerate": "重新生成",
	"Release Notes": "發布說明",
	"Remove": "移除",
	"Remove Model": "移除模型",
	"Rename": "重新命名",
	"Repeat Last N": "重複最後 N 次",
	"Replace bad words Words": "替換壞詞 Words",
	"Request Mode": "請求模式",
	"Reranking Model": "重新排序模型",
	"Reranking model disabled": "重新排序模型已停用",
	"Reranking model set to \"{{reranking_model}}\"": "重新排序模型設定為 \"{{reranking_model}}\"",
	"Reset": "重設",
	"Reset Upload Directory": "重設上傳目錄",
	"Reset Vector Storage": "重設向量儲存空間",
	"Response AutoCopy to Clipboard": "自動複製回答到剪貼簿",
	"Response notifications cannot be activated as the website permissions have been denied. Please visit your browser settings to grant the necessary access.": "由於網站許可權已被拒絕，因此無法激活回應通知。請訪問您的瀏覽器設定以授予必要的存取許可權。",
	"Role": "角色",
	"Rosé Pine": "玫瑰松",
	"Rosé Pine Dawn": "黎明玫瑰松",
	"RTL": "RTL",
	"Run Llama 2, Code Llama, and other models. Customize and create your own.": "運行 Llama 2、Code Llama 和其他模型。自定義並創建您自己的。",
	"Running": "運作中",
	"Save": "儲存",
	"Save & Create": "儲存並建立",
	"Save & Update": "儲存並更新",
	"Save Tag": "",
	"Saving chat logs directly to your browser's storage is no longer supported. Please take a moment to download and delete your chat logs by clicking the button below. Don't worry, you can easily re-import your chat logs to the backend through": "現已不支援將聊天紀錄儲存到瀏覽器儲存空間中。請點選下面的按鈕下載並刪除您的聊天記錄。別擔心，您可以透過以下方式輕鬆地重新匯入您的聊天記錄到後端",
	"Scan": "掃描",
	"Scan complete!": "掃描完成！",
	"Scan for documents from {{path}}": "從 {{path}} 掃描文件",
	"Search": "搜尋",
	"Search a model": "搜尋模型",
	"Search Chats": "搜尋聊天",
	"Search Documents": "搜尋文件",
	"Search Functions": "搜尋功能",
	"Search Models": "搜尋模型",
	"Search Prompts": "搜尋提示詞",
	"Search Query Generation Prompt": "搜尋查詢生成提示詞",
	"Search Query Generation Prompt Length Threshold": "搜尋查詢生成提示詞長度閾值",
	"Search Result Count": "搜尋結果數量",
	"Search Tools": "搜尋工具",
	"Searched {{count}} sites_other": "搜尋了 {{count}} 個網站",
	"Searching \"{{searchQuery}}\"": "正在搜尋 \"{{searchQuery}}\"",
	"Searxng Query URL": "Searxng 查詢 URL",
	"See readme.md for instructions": "檢視 readme.md 取得指南",
	"See what's new": "檢視最新內容",
	"Seed": "種子",
	"Select a base model": "選擇基礎模型",
	"Select a engine": "選擇引擎",
	"Select a function": "選擇函數",
	"Select a mode": "選擇模式",
	"Select a model": "選擇一個模型",
	"Select a pipeline": "選擇管線",
	"Select a pipeline url": "選擇管線 URL",
	"Select a tool": "選擇工具",
	"Select an Ollama instance": "選擇 Ollama 執行個體",
	"Select Documents": "選擇文件",
	"Select model": "選擇模型",
	"Select only one model to call": "僅選擇一個模型來呼叫",
	"Selected model(s) do not support image inputs": "已選擇模型不支援影像輸入",
	"Send": "傳送",
	"Send a Message": "傳送訊息",
	"Send message": "傳送訊息",
	"September": "9 月",
	"Serper API Key": "Serper API 金鑰",
	"Serply API Key": "Serply API 金鑰",
	"Serpstack API Key": "Serpstack API 金鑰",
	"Server connection verified": "已驗證伺服器連線",
	"Set as default": "設為預設",
	"Set Default Model": "設定預設模型",
	"Set embedding model (e.g. {{model}})": "設定嵌入模型（例如：{{model}}）",
	"Set Image Size": "設定圖片大小",
	"Set reranking model (e.g. {{model}})": "設定重新排序模型（例如：{{model}}）",
	"Set Steps": "設定步數",
	"Set Task Model": "設定任務模型",
	"Set Voice": "設定語音",
	"Settings": "設定",
	"Settings saved successfully!": "成功儲存設定",
	"Settings updated successfully": "設定更新成功",
	"Share": "分享",
	"Share Chat": "分享聊天",
	"Share to OpenWebUI Community": "分享到 OpenWebUI 社群",
	"short-summary": "簡短摘要",
	"Show": "顯示",
	"Show Admin Details in Account Pending Overlay": "在帳號待審覆蓋層中顯示管理員詳細資訊",
	"Show Model": "顯示模型",
	"Show shortcuts": "顯示快速鍵",
	"Show your support!": "表示您的支援！",
	"Showcased creativity": "展示創造性",
	"Sign in": "登入",
	"Sign Out": "登出",
	"Sign up": "註冊",
	"Signing in": "正在登入",
	"vip": "VIP",
	"svip": "SVIP",
	"Source": "來源",
	"Speech recognition error: {{error}}": "語音識別錯誤：{{error}}",
	"Speech-to-Text Engine": "語音轉文字引擎",
	"Stop Sequence": "停止序列",
	"STT Model": "STT 模型",
	"STT Settings": "語音轉文字設定",
	"Submit": "提交",
	"Subtitle (e.g. about the Roman Empire)": "副標題（例如：關於羅馬帝國）",
	"Success": "成功",
	"Successfully updated.": "更新成功。",
	"Suggested": "建議",
	"Support": "支援",
	"Support this plugin:": "支援此外掛程式：",
	"System": "系統",
	"System Prompt": "系統提示詞",
	"Tags": "標籤",
	"Tap to interrupt": "點選以中斷",
	"Tavily API Key": "Tavily API 金鑰",
	"Tell us more:": "告訴我們更多：",
	"Temperature": "溫度",
	"Template": "範本",
	"Text Completion": "文字補全",
	"Text-to-Speech Engine": "文字轉語音引擎",
	"Tfs Z": "Tfs Z",
	"Thanks for your feedback!": "感謝您的回饋！",
	"The developers behind this plugin are passionate volunteers from the community. If you find this plugin helpful, please consider contributing to its development.": "這個外掛程式背後的開發人員是來自社區的熱情志願者。如果您覺得這個外掛程式有説明，請考慮為其開發做出貢獻。",
	"The score should be a value between 0.0 (0%) and 1.0 (100%).": "分數應該介於 0.0（0%）和 1.0（100%）之間。",
	"Theme": "主題",
	"Thinking...": "正在思考...",
	"This action cannot be undone. Do you wish to continue?": "此動作無法被復原。您想要繼續進行嗎？",
	"This ensures that your valuable conversations are securely saved to your backend database. Thank you!": "這確保您寶貴的對話安全地儲存到您的後端資料庫。謝謝！",
	"This is an experimental feature, it may not function as expected and is subject to change at any time.": "這是一個實驗性功能，可能無法如預期運作，並且隨時可能更改。",
	"This setting does not sync across browsers or devices.": "此設定不會在瀏覽器或裝置間同步。",
	"This will delete": "這將刪除",
	"Thorough explanation": "詳細說明",
	"Tika": "蒂卡",
	"Tika Server URL required.": "需要 Tika 伺服器 URL。",
	"Tip: Update multiple variable slots consecutively by pressing the tab key in the chat input after each replacement.": "提示：透過在每次替換後在聊天輸入框中按 Tab 鍵連續更新多個變數。",
	"Title": "標題",
	"Title (e.g. Tell me a fun fact)": "標題（例如：告訴我一個有趣的事）",
	"Title Auto-Generation": "自動產生標題",
	"Title cannot be an empty string.": "標題不能為空字串",
	"Title Generation Prompt": "自動產生標題的提示詞",
	"to": "到",
	"To access the available model names for downloading,": "若想檢視可供下載的模型名稱，",
	"To access the GGUF models available for downloading,": "若想檢視可供下載的 GGUF 模型名稱，",
	"To access the WebUI, please reach out to the administrator. Admins can manage user statuses from the Admin Panel.": "若要存取 WebUI，請聯絡管理員。管理員可以從管理面板管理使用者狀態。",
	"To add documents here, upload them to the \"Documents\" workspace first.": "若要在此新增文件，請先將它們上傳到「文件」工作區。",
	"to chat input.": "到聊天輸入框來啟動此命令。",
	"To select actions here, add them to the \"Functions\" workspace first.": "",
	"To select filters here, add them to the \"Functions\" workspace first.": "若要在此選擇篩選器，請先將它們新增到「功能」工作區。",
	"To select toolkits here, add them to the \"Tools\" workspace first.": "若要在此選擇工具包，請先將它們新增到「工具」工作區。",
	"Today": "今天",
	"Toggle settings": "切換設定",
	"Toggle sidebar": "切換側邊欄",
	"Tokens To Keep On Context Refresh (num_keep)": "上下文重新整理時保留的 Token 數量（num_keep）",
	"Tool created successfully": "工具已成功創建",
	"Tool deleted successfully": "工具已刪除 已成功",
	"Tool imported successfully": "工具導入成功",
	"Tool updated successfully": "工具已成功更新",
	"Toolkit Description (e.g. A toolkit for performing various operations)": "工具組描述（例如，用於執行各種操作的工具組）",
	"Toolkit ID (e.g. my_toolkit)": "工具套件 ID（例如 my_toolkit）",
	"Toolkit Name (e.g. My ToolKit)": "工具套件名稱（例如我的工具套件 ）",
	"Tools": "工具",
	"Tools are a function calling system with arbitrary code execution": "工具是一個函數調用系統，具有任意代碼執行功能",
	"Tools have a function calling system that allows arbitrary code execution": "工具有一個函數調用系統，允許任意代碼執行",
	"Tools have a function calling system that allows arbitrary code execution.": "工具有一個函數調用系統，允許任意代碼執行。",
	"Top K": "Top K",
	"Top P": "Top P",
	"Trouble accessing Ollama?": "存取 Ollama 時遇到問題？",
	"TTS Model": "文字轉語音（TTS）模型",
	"TTS Settings": "文字轉語音（TTS）設定",
	"TTS Voice": "文字轉語音（TTS）聲調",
	"Type": "類型",
	"Type Hugging Face Resolve (Download) URL": "輸入 Hugging Face 解析後的（下載）URL",
	"Uh-oh! There was an issue connecting to {{provider}}.": "哎呀！連線到 {{provider}} 時出現問題。",
	"UI": "使用者界面",
	"Unknown file type '{{file_type}}'. Proceeding with the file upload anyway.": "未知的檔案類型 '{{file_type}}'。但仍會繼續上傳。",
	"Unpin": "取消固定",
	"Update": "更新",
	"Update and Copy Link": "更新並複製連結",
	"Update password": "更新密碼",
	"Updated at": "更新於",
	"Upload": "上傳",
	"Upload a GGUF model": "上傳一個 GGUF 模型",
	"Upload Files": "上傳檔案",
	"Upload Pipeline": "上傳管線",
	"Upload Progress": "上傳進度",
	"URL Mode": "URL 模式",
	"Use '#' in the prompt input to load and select your documents.": "在輸入框中輸入 '#' 以載入並選擇您的文件。",
	"Use Gravatar": "使用 Gravatar",
	"Use Initials": "使用初始頭像",
	"use_mlock (Ollama)": "use_mlock（Ollama）",
	"use_mmap (Ollama)": "use_mmap（Ollama）",
	"user": "使用者",
	"User location successfully retrieved.": "已成功檢索使用者位置。",
	"User Permissions": "使用者權限",
	"Users": "使用者",
	"Utilize": "使用",
	"Valid time units:": "有效時間單位：",
	"Valves": "閥",
	"Valves updated": "閥門已更新",
	"Valves updated successfully": "閥門已成功更新",
	"variable": "變數",
	"variable to have them replaced with clipboard content.": "變數將替換為剪貼簿內容",
	"Version": "版本",
	"Voice": "聲音",
	"Warning": "警告",
	"Warning:": "警告：",
	"Warning: If you update or change your embedding model, you will need to re-import all documents.": "警告：如果更新或更改您的嵌入模型，則需要重新匯入所有文件",
	"Web": "網頁",
	"Web API": "網頁 API",
	"Web Loader Settings": "網頁載入器設定",
	"Web Params": "網頁參數",
	"Web Search": "網頁搜尋",
	"Web Search Engine": "網頁搜尋引擎",
	"Webhook URL": "Webhook URL",
	"WebUI Settings": "WebUI 設定",
	"WebUI will make requests to": "WebUI 將會存取",
	"Wechat App Secret": "企业微信机器人密钥",
	"Wechat Notice Suffix": "企业微信机器人通知后缀",
	"What’s New in": "全新內容",
	"When history is turned off, new chats on this browser won't appear in your history on any of your devices.": "當歷史被關閉時，這個瀏覽器上的新聊天將不會出現在任何裝置的歷史記錄中",
	"Whisper (Local)": "Whisper（本地）",
	"Widescreen Mode": "寬螢幕模式",
	"Workspace": "工作區",
	"Write a prompt suggestion (e.g. Who are you?)": "寫一個提示詞建議（例如：您是誰？）",
	"Write a summary in 50 words that summarizes [topic or keyword].": "寫一個 50 字的摘要來概括 [主題或關鍵詞]。",
	"Yesterday": "昨天",
	"You": "您",
	"You can personalize your interactions with LLMs by adding memories through the 'Manage' button below, making them more helpful and tailored to you.": "您可以透過下方的「管理」按鈕新增記憶，個人化您的 LLM 互動，使其更有幫助並更符合您的需求。",
	"You cannot clone a base model": "您不能複製基礎模型",
	"You have no archived conversations.": "您沒有任何已封存的對話",
	"You have shared this chat": "您已分享此聊天",
	"You're a helpful assistant.": "您是一位善於協助他人的助手。",
	"You're now logged in.": "已登入。",
	"Model Status": "模型狀態",
	"Your account status is currently pending activation.": "您的帳號狀態目前待啟用。",
	"Your entire contribution will go directly to the plugin developer; Open WebUI does not take any percentage. However, the chosen funding platform might have its own fees.": "您的全部貢獻將直接歸外掛程式開發人員所有;Open WebUI 不收取任何百分比。但是，所選的融資平臺可能有自己的費用。",
	"Youtube": "Youtube",
	"Youtube Loader Settings": "Youtube 載入器設定"
}<|MERGE_RESOLUTION|>--- conflicted
+++ resolved
@@ -172,16 +172,10 @@
 	"Delete All Chats": "刪除所有聊天紀錄",
 	"Delete chat": "刪除聊天紀錄",
 	"Delete Chat": "刪除聊天紀錄",
-<<<<<<< HEAD
-	"Delete chat?": "刪除聊天？",
-	"Delete function?": "刪除功能？",
-	"Delete prompt?": "刪除提示？",
-=======
 	"Delete chat?": "",
 	"Delete Doc": "",
 	"Delete function?": "",
 	"Delete prompt?": "",
->>>>>>> d3146d20
 	"delete this link": "刪除此連結",
 	"Delete tool?": "刪除工具？",
 	"Delete User": "刪除使用者",
@@ -384,10 +378,6 @@
 	"Manage Models": "管理模型",
 	"Manage Ollama Models": "管理 Ollama 模型",
 	"Manage Pipelines": "管理管線",
-<<<<<<< HEAD
-	"Manage Valves": "管理閥門",
-=======
->>>>>>> d3146d20
 	"March": "3 月",
 	"MAX FILE COUNT": "最大檔案數量",
 	"MAX FILE SIZE(MB)": "最大檔案大小",
