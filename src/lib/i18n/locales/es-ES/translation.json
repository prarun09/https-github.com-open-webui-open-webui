{
	"'s', 'm', 'h', 'd', 'w' or '-1' for no expiration.": "'s', 'm', 'h', 'd', 'w' o '-1' para evitar expiración.",
	"(Beta)": "(Beta)",
	"(e.g. `sh webui.sh --api`)": "(p.ej. `sh webui.sh --api`)",
	"(latest)": "(latest)",
	"{{modelName}} is thinking...": "{{modelName}} está pensando...",
	"{{user}}'s Chats": "",
	"{{webUIName}} Backend Required": "{{webUIName}} Servidor Requerido",
	"a user": "un usuario",
	"About": "Sobre nosotros",
	"Account": "Cuenta",
	"Accurate information": "",
	"Add": "",
	"Add a model": "Agregar un modelo",
	"Add a model tag name": "Agregar un nombre de etiqueta de modelo",
	"Add a short description about what this modelfile does": "Agregue una descripción corta de lo que este modelfile hace",
	"Add a short title for this prompt": "Agregue un título corto para este Prompt",
	"Add a tag": "Agregar una etiqueta",
<<<<<<< HEAD
=======
	"Add custom prompt": "Agregar un prompt personalizado",
>>>>>>> 7068ea92
	"Add Docs": "Agregar Documentos",
	"Add Files": "Agregar Archivos",
	"Add Memory": "",
	"Add message": "Agregar Prompt",
	"Add Model": "",
	"Add Tags": "agregar etiquetas",
	"Add User": "",
	"Adjusting these settings will apply changes universally to all users.": "Ajustar estas opciones aplicará los cambios universalmente a todos los usuarios.",
	"admin": "admin",
	"Admin Panel": "Panel de Administración",
	"Admin Settings": "Configuración de Administrador",
	"Advanced Parameters": "Parámetros Avanzados",
	"all": "todo",
	"All Documents": "",
	"All Users": "Todos los Usuarios",
	"Allow": "Permitir",
	"Allow Chat Deletion": "Permitir Borrar Chats",
	"alphanumeric characters and hyphens": "caracteres alfanuméricos y guiones",
	"Already have an account?": "¿Ya tienes una cuenta?",
	"an assistant": "un asistente",
	"and": "y",
	"and create a new shared link.": "",
	"API Base URL": "Dirección URL de la API",
	"API Key": "Clave de la API ",
	"API Key created.": "",
	"API keys": "",
	"API RPM": "RPM de la API",
	"April": "",
	"Archive": "",
	"Archived Chats": "Chats archivados",
	"are allowed - Activate this command by typing": "están permitidos - Active este comando escribiendo",
	"Are you sure?": "¿Está seguro?",
<<<<<<< HEAD
	"Attention to detail": "",
=======
	"Attach file": "Adjuntar archivo",
	"Attention to detail": "Detalle preciso",
>>>>>>> 7068ea92
	"Audio": "Audio",
	"August": "",
	"Auto-playback response": "Respuesta de reproducción automática",
	"Auto-send input after 3 sec.": "Envía la información entrada automáticamente luego de 3 segundos.",
	"AUTOMATIC1111 Base URL": "Dirección URL de AUTOMATIC1111",
	"AUTOMATIC1111 Base URL is required.": "La dirección URL de AUTOMATIC1111 es requerida.",
	"available!": "¡disponible!",
	"Back": "Volver",
	"Bad Response": "",
	"before": "",
	"Being lazy": "",
	"Builder Mode": "Modo de Constructor",
	"Bypass SSL verification for Websites": "",
	"Cancel": "Cancelar",
	"Categories": "Categorías",
	"Change Password": "Cambia la Contraseña",
	"Chat": "Chat",
	"Chat Bubble UI": "",
	"Chat direction": "",
	"Chat History": "Historial del Chat",
	"Chat History is off for this browser.": "El Historial del Chat está apagado para este navegador.",
	"Chats": "Chats",
	"Check Again": "Verifica de nuevo",
	"Check for updates": "Verificar actualizaciones",
	"Checking for updates...": "Verificando actualizaciones...",
	"Choose a model before saving...": "Escoge un modelo antes de guardar los cambios...",
	"Chunk Overlap": "Superposición de fragmentos",
	"Chunk Params": "Parámetros de fragmentos",
	"Chunk Size": "Tamaño de fragmentos",
	"Citation": "Cita",
	"Click here for help.": "Presiona aquí para obtener ayuda.",
	"Click here to": "",
	"Click here to check other modelfiles.": "Presiona aquí para consultar otros modelfiles.",
	"Click here to select": "Presiona aquí para seleccionar",
	"Click here to select a csv file.": "",
	"Click here to select documents.": "Presiona aquí para seleccionar documentos",
	"click here.": "Presiona aquí.",
	"Click on the user role button to change a user's role.": "Presiona en el botón de roles del usuario para cambiar su rol.",
	"Close": "Cerrar",
	"Collection": "Colección",
	"ComfyUI": "",
	"ComfyUI Base URL": "",
	"ComfyUI Base URL is required.": "",
	"Command": "Comando",
	"Confirm Password": "Confirmar Contraseña",
	"Connections": "Conexiones",
	"Content": "Contenido",
	"Context Length": "Longitud del contexto",
	"Continue Response": "",
	"Conversation Mode": "Modo de Conversación",
	"Copied shared chat URL to clipboard!": "",
	"Copy": "",
	"Copy last code block": "Copia el último bloque de código",
	"Copy last response": "Copia la última respuesta",
	"Copy Link": "",
	"Copying to clipboard was successful!": "¡La copia al portapapeles se ha realizado correctamente!",
	"Create a concise, 3-5 word phrase as a header for the following query, strictly adhering to the 3-5 word limit and avoiding the use of the word 'title':": "Cree una frase concisa de 3 a 5 palabras como encabezado para la siguiente consulta, respetando estrictamente el límite de 3 a 5 palabras y evitando el uso de la palabra 'título':",
	"Create a modelfile": "Crea un modelfile",
	"Create Account": "Crear una cuenta",
	"Create new key": "",
	"Create new secret key": "",
	"Created at": "Creado en",
	"Created At": "",
	"Current Model": "Modelo Actual",
	"Current Password": "Contraseña Actual",
	"Custom": "Personalizado",
	"Customize Ollama models for a specific purpose": "Personaliza los modelos de Ollama para un propósito específico",
	"Dark": "Oscuro",
	"Dashboard": "",
	"Database": "Base de datos",
	"December": "",
	"Default": "Por defecto",
	"Default (Automatic1111)": "Por defecto (Automatic1111)",
	"Default (SentenceTransformers)": "",
	"Default (Web API)": "Por defecto (Web API)",
	"Default model updated": "El modelo por defecto ha sido actualizado",
	"Default Prompt Suggestions": "Sugerencias de mensajes por defecto",
	"Default User Role": "Rol por defecto para usuarios",
	"delete": "borrar",
	"Delete": "",
	"Delete a model": "Borra un modelo",
	"Delete chat": "Borrar chat",
	"Delete Chat": "",
	"Delete Chats": "Borrar Chats",
	"delete this link": "",
	"Delete User": "",
	"Deleted {{deleteModelTag}}": "Se borró {{deleteModelTag}}",
	"Deleted {{tagName}}": "",
	"Description": "Descripción",
	"Didn't fully follow instructions": "",
	"Disabled": "Desactivado",
	"Discover a modelfile": "Descubre un modelfile",
	"Discover a prompt": "Descubre un Prompt",
	"Discover, download, and explore custom prompts": "Descubre, descarga, y explora Prompts personalizados",
	"Discover, download, and explore model presets": "Descubre, descarga y explora ajustes preestablecidos de modelos",
	"Display the username instead of You in the Chat": "Mostrar el nombre de usuario en lugar de Usted en el chat",
	"Document": "Documento",
	"Document Settings": "Configuración del Documento",
	"Documents": "Documentos",
	"does not make any external connections, and your data stays securely on your locally hosted server.": "no realiza ninguna conexión externa y sus datos permanecen seguros en su servidor alojado localmente.",
	"Don't Allow": "No Permitir",
	"Don't have an account?": "¿No tienes una cuenta?",
	"Don't like the style": "",
	"Download": "",
	"Download canceled": "",
	"Download Database": "Descarga la Base de Datos",
	"Drop any files here to add to the conversation": "Suelta cualquier archivo aquí para agregarlo a la conversación",
	"e.g. '30s','10m'. Valid time units are 's', 'm', 'h'.": "p.ej. '30s','10m'. Unidades válidas de tiempo son 's', 'm', 'h'.",
	"Edit": "",
	"Edit Doc": "Editar Documento",
	"Edit User": "Editar Usuario",
	"Email": "Email",
	"Embedding Model": "",
	"Embedding Model Engine": "",
	"Embedding model set to \"{{embedding_model}}\"": "",
	"Enable Chat History": "Activa el Historial de Chat",
	"Enable New Sign Ups": "Habilitar Nuevos Registros",
	"Enabled": "Activado",
	"Ensure your CSV file includes 4 columns in this order: Name, Email, Password, Role.": "",
	"Enter {{role}} message here": "Ingrese el mensaje {{role}} aquí",
	"Enter a detail about yourself for your LLMs to recall": "",
	"Enter Chunk Overlap": "Ingresar superposición de fragmentos",
	"Enter Chunk Size": "Ingrese el tamaño del fragmento",
	"Enter Image Size (e.g. 512x512)": "Ingrese el tamaño de la imagen (p.ej. 512x512)",
	"Enter language codes": "",
	"Enter LiteLLM API Base URL (litellm_params.api_base)": "Ingrese la URL base de la API LiteLLM (litellm_params.api_base)",
	"Enter LiteLLM API Key (litellm_params.api_key)": "Ingrese la clave API LiteLLM (litellm_params.api_key)",
	"Enter LiteLLM API RPM (litellm_params.rpm)": "Ingrese el RPM de la API LiteLLM (litellm_params.rpm)",
	"Enter LiteLLM Model (litellm_params.model)": "Ingrese el modelo LiteLLM (litellm_params.model)",
	"Enter Max Tokens (litellm_params.max_tokens)": "Ingrese tokens máximos (litellm_params.max_tokens)",
	"Enter model tag (e.g. {{modelTag}})": "Ingrese la etiqueta del modelo (p.ej. {{modelTag}})",
	"Enter Number of Steps (e.g. 50)": "Ingrese el número de pasos (p.ej., 50)",
	"Enter Score": "",
	"Enter stop sequence": "Ingrese la secuencia de parada",
	"Enter Top K": "Ingrese el Top K",
	"Enter URL (e.g. http://127.0.0.1:7860/)": "Ingrese la URL (p.ej., http://127.0.0.1:7860/)",
	"Enter URL (e.g. http://localhost:11434)": "",
	"Enter Your Email": "Ingrese su correo electrónico",
	"Enter Your Full Name": "Ingrese su nombre completo",
	"Enter Your Password": "Ingrese su contraseña",
	"Enter Your Role": "",
	"Experimental": "Experimental",
	"Export All Chats (All Users)": "Exportar todos los chats (Todos los usuarios)",
	"Export Chats": "Exportar Chats",
	"Export Documents Mapping": "Exportar el mapeo de documentos",
	"Export Modelfiles": "Exportar Modelfiles",
	"Export Prompts": "Exportar Prompts",
	"Failed to create API Key.": "",
	"Failed to read clipboard contents": "No se pudo leer el contenido del portapapeles",
	"February": "",
	"Feel free to add specific details": "",
	"File Mode": "Modo de archivo",
	"File not found.": "Archivo no encontrado.",
	"Fingerprint spoofing detected: Unable to use initials as avatar. Defaulting to default profile image.": "Se detectó suplantación de huellas: No se pueden usar las iniciales como avatar. Por defecto se utiliza la imagen de perfil predeterminada.",
	"Fluidly stream large external response chunks": "Transmita con fluidez grandes fragmentos de respuesta externa",
	"Focus chat input": "Enfoca la entrada del chat",
	"Followed instructions perfectly": "",
	"Format your variables using square brackets like this:": "Formatea tus variables usando corchetes de la siguiente manera:",
	"From (Base Model)": "Desde (Modelo Base)",
	"Full Screen Mode": "Modo de Pantalla Completa",
	"General": "General",
	"General Settings": "Opciones Generales",
	"Generation Info": "",
	"Good Response": "",
	"h:mm a": "",
	"has no conversations.": "",
	"Hello, {{name}}": "Hola, {{name}}",
	"Help": "",
	"Hide": "Esconder",
	"Hide Additional Params": "Esconde los Parámetros Adicionales",
	"How can I help you today?": "¿Cómo puedo ayudarte hoy?",
	"Hybrid Search": "",
	"Image Generation (Experimental)": "Generación de imágenes (experimental)",
	"Image Generation Engine": "Motor de generación de imágenes",
	"Image Settings": "Ajustes de la Imágen",
	"Images": "Imágenes",
	"Import Chats": "Importar chats",
	"Import Documents Mapping": "Importar Mapeo de Documentos",
	"Import Modelfiles": "Importar Modelfiles",
	"Import Prompts": "Importar Prompts",
	"Include `--api` flag when running stable-diffusion-webui": "Incluir el indicador `--api` al ejecutar stable-diffusion-webui",
<<<<<<< HEAD
=======
	"Input commands": "Ingresar comandos",
>>>>>>> 7068ea92
	"Interface": "Interfaz",
	"Invalid Tag": "",
	"January": "",
	"join our Discord for help.": "Únase a nuestro Discord para obtener ayuda.",
	"JSON": "JSON",
	"July": "",
	"June": "",
	"JWT Expiration": "Expiración del JWT",
	"JWT Token": "Token JWT",
	"Keep Alive": "Mantener Vivo",
	"Keyboard shortcuts": "Atajos de teclado",
	"Language": "Lenguaje",
	"Last Active": "",
	"Light": "Claro",
	"OLED Dark": "OLED oscuro",
	"Listening...": "Escuchando...",
	"LLMs can make mistakes. Verify important information.": "Los LLM pueden cometer errores. Verifica la información importante.",
	"LTR": "",
	"Made by OpenWebUI Community": "Hecho por la comunidad de OpenWebUI",
	"Make sure to enclose them with": "Asegúrese de adjuntarlos con",
	"Manage LiteLLM Models": "Administrar Modelos LiteLLM",
	"Manage Models": "Administrar Modelos",
	"Manage Ollama Models": "Administrar Modelos Ollama",
	"March": "",
	"Max Tokens": "Máximo de Tokens",
	"Maximum of 3 models can be downloaded simultaneously. Please try again later.": "Se pueden descargar un máximo de 3 modelos simultáneamente. Por favor, inténtelo de nuevo más tarde.",
	"May": "",
	"Memories accessible by LLMs will be shown here.": "",
	"Memory": "",
	"Messages you send after creating your link won't be shared. Users with the URL will be able to view the shared chat.": "",
	"Minimum Score": "",
	"Mirostat": "Mirostat",
	"Mirostat Eta": "Mirostat Eta",
	"Mirostat Tau": "Mirostat Tau",
	"MMMM DD, YYYY": "MMMM DD, YYYY",
	"MMMM DD, YYYY HH:mm": "",
	"Model '{{modelName}}' has been successfully downloaded.": "El modelo '{{modelName}}' se ha descargado correctamente.",
	"Model '{{modelTag}}' is already in queue for downloading.": "El modelo '{{modelTag}}' ya está en cola para descargar.",
	"Model {{modelId}} not found": "El modelo {{modelId}} no fue encontrado",
	"Model {{modelName}} already exists.": "El modelo {{modelName}} ya existe.",
	"Model filesystem path detected. Model shortname is required for update, cannot continue.": "Se detectó la ruta del sistema de archivos del modelo. Se requiere el nombre corto del modelo para la actualización, no se puede continuar.",
	"Model Name": "Nombre del modelo",
	"Model not selected": "Modelo no seleccionado",
	"Model Tag Name": "Nombre de la etiqueta del modelo",
	"Model Whitelisting": "Listado de Modelos habilitados",
	"Model(s) Whitelisted": "Modelo(s) habilitados",
	"Modelfile": "Modelfile",
	"Modelfile Advanced Settings": "Opciones avanzadas del Modelfile",
	"Modelfile Content": "Contenido del Modelfile",
	"Modelfiles": "Modelfiles",
	"Models": "Modelos",
	"More": "",
	"Name": "Nombre",
	"Name Tag": "Nombre de etiqueta",
	"Name your modelfile": "Nombra tu modelfile",
	"New Chat": "Nuevo Chat",
	"New Password": "Nueva Contraseña",
	"No results found": "",
	"No source available": "No hay fuente disponible",
	"Not factually correct": "",
	"Not sure what to add?": "¿No sabes qué añadir?",
	"Not sure what to write? Switch to": "¿No sabes qué escribir? Cambia a",
	"Note: If you set a minimum score, the search will only return documents with a score greater than or equal to the minimum score.": "",
	"Notifications": "",
	"November": "",
	"October": "",
	"Off": "Desactivado",
	"Okay, Let's Go!": "Bien, ¡Vamos!",
	"Ollama": "",
	"Ollama Base URL": "URL base de Ollama",
	"Ollama Version": "Versión de Ollama",
	"On": "Activado",
	"Only": "Solamente",
	"Only alphanumeric characters and hyphens are allowed in the command string.": "Sólo se permiten caracteres alfanuméricos y guiones en la cadena de comando.",
	"Oops! Hold tight! Your files are still in the processing oven. We're cooking them up to perfection. Please be patient and we'll let you know once they're ready.": "¡Ups! ¡Agárrate fuerte! Tus archivos todavía están en el horno de procesamiento. Los estamos cocinando a la perfección. Tenga paciencia y le avisaremos una vez que estén listos.",
	"Oops! Looks like the URL is invalid. Please double-check and try again.": "¡Ups! Parece que la URL no es válida. Vuelva a verificar e inténtelo nuevamente.",
	"Oops! You're using an unsupported method (frontend only). Please serve the WebUI from the backend.": "¡Ups! Estás utilizando un método no compatible (solo frontend). Por favor ejecute la WebUI desde el backend.",
	"Open": "Abrir",
	"Open AI": "Abrir AI",
	"Open AI (Dall-E)": "Abrir AI (Dall-E)",
	"Open new chat": "Abrir nuevo chat",
	"OpenAI": "",
	"OpenAI API": "OpenAI API",
	"OpenAI API Config": "",
	"OpenAI API Key is required.": "La Clave de la API de OpenAI es requerida.",
	"OpenAI URL/Key required.": "",
	"or": "o",
	"Other": "",
	"Overview": "",
	"Parameters": "Parámetros",
	"Password": "Contraseña",
	"PDF document (.pdf)": "",
	"PDF Extract Images (OCR)": "Extraer imágenes de PDF (OCR)",
	"pending": "pendiente",
	"Permission denied when accessing microphone: {{error}}": "Permiso denegado al acceder al micrófono: {{error}}",
	"Personalization": "",
	"Plain text (.txt)": "",
	"Playground": "Patio de juegos",
	"Positive attitude": "",
	"Previous 30 days": "",
	"Previous 7 days": "",
	"Profile Image": "",
	"Prompt": "",
	"Prompt (e.g. Tell me a fun fact about the Roman Empire)": "",
	"Prompt Content": "Contenido del Prompt",
	"Prompt suggestions": "Sugerencias de Prompts",
	"Prompts": "Prompts",
	"Pull \"{{searchValue}}\" from Ollama.com": "",
	"Pull a model from Ollama.com": "Obtener un modelo de Ollama.com",
	"Pull Progress": "Progreso de extracción",
	"Query Params": "Parámetros de consulta",
	"RAG Template": "Plantilla de RAG",
	"Raw Format": "Formato sin procesar",
	"Read Aloud": "",
	"Record voice": "Grabar voz",
	"Redirecting you to OpenWebUI Community": "Redireccionándote a la comunidad OpenWebUI",
	"Refused when it shouldn't have": "",
	"Regenerate": "",
	"Release Notes": "Notas de la versión",
	"Remove": "",
	"Remove Model": "",
	"Rename": "",
	"Repeat Last N": "Repetir las últimas N",
	"Repeat Penalty": "Penalidad de repetición",
	"Request Mode": "Modo de petición",
	"Reranking Model": "",
	"Reranking model disabled": "",
	"Reranking model set to \"{{reranking_model}}\"": "",
	"Reset Vector Storage": "Restablecer almacenamiento vectorial",
	"Response AutoCopy to Clipboard": "Copiar respuesta automáticamente al portapapeles",
	"Role": "Rol",
	"Rosé Pine": "Rosé Pine",
	"Rosé Pine Dawn": "Rosé Pine Dawn",
	"RTL": "",
	"Save": "Guardar",
	"Save & Create": "Guardar y Crear",
	"Save & Update": "Guardar y Actualizar",
	"Saving chat logs directly to your browser's storage is no longer supported. Please take a moment to download and delete your chat logs by clicking the button below. Don't worry, you can easily re-import your chat logs to the backend through": "Ya no se admite guardar registros de chat directamente en el almacenamiento de su navegador. Tómese un momento para descargar y eliminar sus registros de chat haciendo clic en el botón a continuación. No te preocupes, puedes volver a importar fácilmente tus registros de chat al backend a través de",
	"Scan": "Escanear",
	"Scan complete!": "¡Escaneo completado!",
	"Scan for documents from {{path}}": "Escanear en busca de documentos desde {{path}}",
	"Search": "Buscar",
	"Search a model": "",
	"Search Documents": "Buscar Documentos",
	"Search Prompts": "Buscar Prompts",
	"See readme.md for instructions": "Vea el readme.md para instrucciones",
	"See what's new": "Ver las novedades",
	"Seed": "Seed",
	"Select a mode": "Selecciona un modo",
	"Select a model": "Selecciona un modelo",
	"Select an Ollama instance": "Seleccione una instancia de Ollama",
<<<<<<< HEAD
=======
	"Select model": "Selecciona un modelo",
	"Send": "",
>>>>>>> 7068ea92
	"Send a Message": "Enviar un Mensaje",
	"Send message": "Enviar Mensaje",
	"September": "",
	"Server connection verified": "Conexión del servidor verificada",
	"Set as default": "Establecer por defecto",
	"Set Default Model": "Establecer modelo predeterminado",
	"Set embedding model (e.g. {{model}})": "",
	"Set Image Size": "Establecer tamaño de imagen",
	"Set Model": "Establecer el modelo",
	"Set reranking model (e.g. {{model}})": "",
	"Set Steps": "Establecer Pasos",
	"Set Title Auto-Generation Model": "Establecer modelo de generación automática de títulos",
	"Set Voice": "Establecer la voz",
	"Set Model": "Establecer el modelo",
	"Settings": "Configuración",
	"Settings saved successfully!": "¡Configuración guardada exitosamente!",
	"Share": "",
	"Share Chat": "",
	"Share to OpenWebUI Community": "Compartir con la comunidad OpenWebUI",
	"short-summary": "resumen-corto",
	"Show": "Mostrar",
	"Show Additional Params": "Mostrar parámetros adicionales",
	"Show shortcuts": "Mostrar atajos",
	"Showcased creativity": "",
	"sidebar": "barra lateral",
	"Sign in": "Iniciar sesión",
	"Sign Out": "Cerrar sesión",
	"Sign up": "Crear una cuenta",
	"Signing in": "",
	"Source": "Fuente",
	"Speech recognition error: {{error}}": "Error de reconocimiento de voz: {{error}}",
	"Speech-to-Text Engine": "Motor de voz a texto",
	"SpeechRecognition API is not supported in this browser.": "La API SpeechRecognition no es compatible con este navegador.",
	"Stop Sequence": "Detener secuencia",
	"STT Settings": "Configuraciones de STT",
	"Submit": "Enviar",
	"Subtitle (e.g. about the Roman Empire)": "",
	"Success": "Éxito",
	"Successfully updated.": "Actualizado exitosamente.",
	"Suggested": "",
	"Symbol startup prompt": "Solicitud de inicio de Symbol",
	"Symbol startup prompt to activate RAG": "Solicitud de inicio de Symbol para activar RAG",
	"Symbol startup prompt to activate Chat Prompts":  "Solicitud de inicio de Symbol para activar Prompts de Chat",
	"Symbol startup prompt to activate Specific Models": "Solicitud de inicio de Symbol para activar Modelos Específicos",
	"Sync All": "Sincronizar todo",
	"System": "Sistema",
	"System Prompt": "Prompt del sistema",
	"Tags": "Etiquetas",
	"Tell us more:": "",
	"Temperature": "Temperatura",
	"Template": "Plantilla",
	"Text Completion": "Finalización de texto",
	"Text-to-Speech Engine": "Motor de texto a voz",
	"Tfs Z": "Tfs Z",
	"Thanks for your feedback!": "",
	"The score should be a value between 0.0 (0%) and 1.0 (100%).": "",
	"Theme": "Tema",
	"This ensures that your valuable conversations are securely saved to your backend database. Thank you!": "Esto garantiza que sus valiosas conversaciones se guarden de forma segura en su base de datos en el backend. ¡Gracias!",
	"This setting does not sync across browsers or devices.": "Esta configuración no se sincroniza entre navegadores o dispositivos.",
	"Thorough explanation": "",
	"Tip: Update multiple variable slots consecutively by pressing the tab key in the chat input after each replacement.": "Consejo: Actualice múltiples variables consecutivamente presionando la tecla tab en la entrada del chat después de cada reemplazo.",
	"Title": "Título",
	"Title (e.g. Tell me a fun fact)": "",
	"Title Auto-Generation": "Generación automática de títulos",
	"Title cannot be an empty string.": "",
	"Title Generation Prompt": "Prompt de generación de título",
	"to": "para",
	"To access the available model names for downloading,": "Para acceder a los nombres de modelos disponibles para descargar,",
	"To access the GGUF models available for downloading,": "Para acceder a los modelos GGUF disponibles para descargar,",
	"to chat input.": "a la entrada del chat.",
	"Today": "",
	"Toggle settings": "Alternar configuración",
	"Toggle sidebar": "Alternar barra lateral",
	"Top K": "Top K",
	"Top P": "Top P",
	"Trouble accessing Ollama?": "¿Problemas para acceder a Ollama?",
	"TTS Settings": "Configuración de TTS",
	"Type Hugging Face Resolve (Download) URL": "Escriba la URL (Descarga) de Hugging Face Resolve",
	"Uh-oh! There was an issue connecting to {{provider}}.": "¡Uh oh! Hubo un problema al conectarse a {{provider}}.",
	"Unknown File Type '{{file_type}}', but accepting and treating as plain text": "Tipo de archivo desconocido '{{file_type}}', pero se acepta y se trata como texto sin formato",
	"Update and Copy Link": "",
	"Update password": "Actualizar contraseña",
	"Upload a GGUF model": "Subir un modelo GGUF",
	"Upload files": "Subir archivos",
	"Upload Progress": "Progreso de carga",
	"URL Mode": "Modo de URL",
	"Use '#' in the prompt input to load and select your documents.": "Utilice '#' en el prompt para cargar y seleccionar sus documentos.",
	"Use Gravatar": "Usar Gravatar",
	"Use Initials": "Usar Iniciales",
	"user": "usuario",
	"User Permissions": "Permisos de usuario",
	"Users": "Usuarios",
	"Utilize": "Utilizar",
	"Valid time units:": "Unidades válidas de tiempo:",
	"variable": "variable",
	"variable to have them replaced with clipboard content.": "variable para reemplazarlos con el contenido del portapapeles.",
	"Version": "Versión",
	"Warning: If you update or change your embedding model, you will need to re-import all documents.": "",
	"Web": "Web",
	"Web Loader Settings": "",
	"Web Params": "",
	"Webhook URL": "",
	"WebUI Add-ons": "WebUI Add-ons",
	"WebUI Settings": "Configuración del WebUI",
	"WebUI will make requests to": "WebUI realizará solicitudes a",
	"What’s New in": "Novedades en",
	"When history is turned off, new chats on this browser won't appear in your history on any of your devices.": "Cuando el historial está desactivado, los nuevos chats en este navegador no aparecerán en el historial de ninguno de sus dispositivos..",
	"Whisper (Local)": "Whisper (Local)",
	"Workspace": "",
	"Write a prompt suggestion (e.g. Who are you?)": "Escribe una sugerencia para un prompt (por ejemplo, ¿quién eres?)",
	"Write a summary in 50 words that summarizes [topic or keyword].": "Escribe un resumen en 50 palabras que resuma [tema o palabra clave].",
	"Yesterday": "",
	"You": "",
	"You have no archived conversations.": "",
	"You have shared this chat": "",
	"You're a helpful assistant.": "Eres un asistente útil.",
	"You're now logged in.": "Has iniciado sesión.",
	"Youtube": "",
	"Youtube Loader Settings": ""
}<|MERGE_RESOLUTION|>--- conflicted
+++ resolved
@@ -16,10 +16,7 @@
 	"Add a short description about what this modelfile does": "Agregue una descripción corta de lo que este modelfile hace",
 	"Add a short title for this prompt": "Agregue un título corto para este Prompt",
 	"Add a tag": "Agregar una etiqueta",
-<<<<<<< HEAD
-=======
 	"Add custom prompt": "Agregar un prompt personalizado",
->>>>>>> 7068ea92
 	"Add Docs": "Agregar Documentos",
 	"Add Files": "Agregar Archivos",
 	"Add Memory": "",
@@ -52,12 +49,8 @@
 	"Archived Chats": "Chats archivados",
 	"are allowed - Activate this command by typing": "están permitidos - Active este comando escribiendo",
 	"Are you sure?": "¿Está seguro?",
-<<<<<<< HEAD
-	"Attention to detail": "",
-=======
 	"Attach file": "Adjuntar archivo",
 	"Attention to detail": "Detalle preciso",
->>>>>>> 7068ea92
 	"Audio": "Audio",
 	"August": "",
 	"Auto-playback response": "Respuesta de reproducción automática",
@@ -239,10 +232,7 @@
 	"Import Modelfiles": "Importar Modelfiles",
 	"Import Prompts": "Importar Prompts",
 	"Include `--api` flag when running stable-diffusion-webui": "Incluir el indicador `--api` al ejecutar stable-diffusion-webui",
-<<<<<<< HEAD
-=======
 	"Input commands": "Ingresar comandos",
->>>>>>> 7068ea92
 	"Interface": "Interfaz",
 	"Invalid Tag": "",
 	"January": "",
@@ -394,11 +384,8 @@
 	"Select a mode": "Selecciona un modo",
 	"Select a model": "Selecciona un modelo",
 	"Select an Ollama instance": "Seleccione una instancia de Ollama",
-<<<<<<< HEAD
-=======
 	"Select model": "Selecciona un modelo",
 	"Send": "",
->>>>>>> 7068ea92
 	"Send a Message": "Enviar un Mensaje",
 	"Send message": "Enviar Mensaje",
 	"September": "",
