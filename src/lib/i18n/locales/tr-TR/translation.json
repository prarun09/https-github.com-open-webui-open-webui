{
	"'s', 'm', 'h', 'd', 'w' or '-1' for no expiration.": "'s', 'm', 'h', 'd', 'w' veya süresiz için '-1'.",
	"(Beta)": "(Beta)",
	"(e.g. `sh webui.sh --api --api-auth username_password`)": "(e.g. `sh webui.sh --api --api-auth username_password`)",
	"(e.g. `sh webui.sh --api`)": "(örn. `sh webui.sh --api`)",
	"(latest)": "(en son)",
	"{{ models }}": "{{ models }}",
	"{{ owner }}: You cannot delete a base model": "{{ owner }}: Temel modeli silemezsiniz",
	"{{user}}'s Chats": "{{user}} Sohbetleri",
	"{{webUIName}} Backend Required": "{{webUIName}} Arkayüz Gerekli",
	"*Prompt node ID(s) are required for image generation": "",
	"A task model is used when performing tasks such as generating titles for chats and web search queries": "Bir görev modeli, sohbetler ve web arama sorguları için başlık oluşturma gibi görevleri yerine getirirken kullanılır",
	"a user": "bir kullanıcı",
	"About": "Hakkında",
	"Account": "Hesap",
	"Account Activation Pending": "Hesap Aktivasyonu Bekleniyor",
	"Accurate information": "Doğru bilgi",
	"Actions": "",
	"Active Users": "Aktif Kullanıcılar",
	"Add": "Ekle",
	"Add a model id": "Model id ekle",
	"Add a short description about what this model does": "Bu modelin ne yaptığı hakkında kısa bir açıklama ekle",
	"Add a short title for this prompt": "Bu prompt için kısa bir başlık ekleyin",
	"Add a tag": "Bir etiket ekleyin",
	"Add custom prompt": "Özel prompt ekle",
	"Add Docs": "Dökümanlar Ekle",
	"Add Files": "Dosyalar Ekle",
	"Add Memory": "Bellek Ekle",
	"Add message": "Mesaj ekle",
	"Add Model": "Model Ekle",
	"Add Tag": "",
	"Add Tags": "Etiketler ekle",
	"Add User": "Kullanıcı Ekle",
	"Adjusting these settings will apply changes universally to all users.": "Bu ayarları ayarlamak değişiklikleri tüm kullanıcılara evrensel olarak uygular.",
	"admin": "yönetici",
	"Admin": "Yönetici",
	"Admin Panel": "Yönetici Paneli",
	"Admin Settings": "Yönetici Ayarları",
	"Admins have access to all tools at all times; users need tools assigned per model in the workspace.": "Yöneticiler her zaman tüm araçlara erişebilir; kullanıcıların çalışma alanındaki model başına atanmış araçlara ihtiyacı vardır.",
	"Advanced Parameters": "Gelişmiş Parametreler",
	"Advanced Params": "Gelişmiş Parametreler",
	"all": "tümü",
	"All Documents": "Tüm Belgeler",
	"All Users": "Tüm Kullanıcılar",
	"Allow": "İzin ver",
	"Allow Chat Deletion": "Sohbet Silmeye İzin Ver",
	"Allow Chat Editing": "",
	"Allow non-local voices": "Yerel olmayan seslere izin verin",
	"Allow Temporary Chat": "",
	"Allow User Location": "Kullanıcı Konumuna İzin Ver",
	"Allow Voice Interruption in Call": "Aramada Ses Kesintisine İzin Ver",
	"alphanumeric characters and hyphens": "alfanumerik karakterler ve tireler",
	"Already have an account?": "Zaten bir hesabınız mı var?",
	"an assistant": "bir asistan",
	"and": "ve",
	"and create a new shared link.": "ve yeni bir paylaşılan bağlantı oluşturun.",
	"API Base URL": "API Temel URL",
	"API Key": "API Anahtarı",
	"API Key created.": "API Anahtarı oluşturuldu.",
	"API keys": "API anahtarları",
	"April": "Nisan",
	"Archive": "Arşiv",
	"Archive All Chats": "Tüm Sohbetleri Arşivle",
	"Archived Chats": "Arşivlenmiş Sohbetler",
	"are allowed - Activate this command by typing": "izin verilir - Bu komutu yazarak etkinleştirin",
	"Are you sure?": "Emin misiniz?",
	"Attach file": "Dosya ekle",
	"Attention to detail": "Ayrıntılara dikkat",
	"Audio": "Ses",
	"August": "Ağustos",
	"Auto-playback response": "Yanıtı otomatik oynatma",
	"Automatic1111": "",
	"AUTOMATIC1111 Api Auth String": "AUTOMATIC1111 API Kimlik Doğrulama Dizesi",
	"AUTOMATIC1111 Base URL": "AUTOMATIC1111 Temel URL",
	"AUTOMATIC1111 Base URL is required.": "AUTOMATIC1111 Temel URL gereklidir.",
	"available!": "mevcut!",
	"Back": "Geri",
	"Bad Response": "Kötü Yanıt",
	"Bad words File": "",
	"Bad words filter settings updated successfully": "",
	"Bad words Template": "",
	"Banners": "Afişler",
	"Base Model (From)": "Temel Model ('den)",
	"Batch Size (num_batch)": "Yığın Boyutu (num_batch)",
	"before": "önce",
	"Being lazy": "Tembelleşiyor",
	"Brave Search API Key": "Brave Search API Anahtarı",
	"Bypass SSL verification for Websites": "Web Siteleri için SSL doğrulamasını atlayın",
	"Call": "Arama",
	"Call feature is not supported when using Web STT engine": "Web STT motoru kullanılırken arama özelliği desteklenmiyor",
	"Camera": "Kamera",
	"Cancel": "İptal",
	"Capabilities": "Yetenekler",
	"Change Password": "Parola Değiştir",
	"Chat": "Sohbet",
	"Chat Background Image": "Sohbet Arka Plan Resmi",
	"Chat Bubble UI": "Sohbet Balonu UI",
	"Chat Controls": "",
	"Chat direction": "Sohbet Yönü",
	"Chats": "Sohbetler",
	"Check Again": "Tekrar Kontrol Et",
	"Check for updates": "Güncellemeleri kontrol et",
	"Checking for updates...": "Güncellemeler kontrol ediliyor...",
	"Choose a model before saving...": "Kaydetmeden önce bir model seçin...",
	"Chunk Overlap": "Chunk Çakışması",
	"Chunk Params": "Chunk Parametreleri",
	"Chunk Size": "Chunk Boyutu",
	"Citation": "Alıntı",
	"Clear memory": "Belleği temizle",
	"Click here for help.": "Yardım için buraya tıklayın.",
	"Click here to": "Şunu yapmak için buraya tıklayın:",
	"Click here to download user import template file.": "Kullanıcı içe aktarma şablon dosyasını indirmek için buraya tıklayın.",
	"Click here to select": "Seçmek için buraya tıklayın",
	"Click here to select a csv file.": "Bir CSV dosyası seçmek için buraya tıklayın.",
	"Click here to select a py file.": "Bir py dosyası seçmek için buraya tıklayın.",
	"Click here to select documents.": "Belgeleri seçmek için buraya tıklayın.",
	"Click here to upload a workflow.json file.": "",
	"click here.": "buraya tıklayın.",
	"Click on the user role button to change a user's role.": "Bir kullanıcının rolünü değiştirmek için kullanıcı rolü düğmesine tıklayın.",
	"Clipboard write permission denied. Please check your browser settings to grant the necessary access.": "Panoya yazma izni reddedildi. Tarayıcı ayarlarını kontrol ederek gerekli izinleri sağlayabilirsiniz.",
	"Clone": "Klon",
	"Close": "Kapat",
	"Code formatted successfully": "Kod başarıyla biçimlendirildi",
	"Collection": "Koleksiyon",
	"ComfyUI": "ComfyUI",
	"ComfyUI Base URL": "ComfyUI Temel URL",
	"ComfyUI Base URL is required.": "ComfyUI Temel URL gerekli.",
	"ComfyUI Workflow": "",
	"ComfyUI Workflow Nodes": "",
	"Command": "Komut",
	"Concurrent Requests": "Eşzamanlı İstekler",
	"Confirm": "Onayla",
	"Confirm Password": "Parolayı Onayla",
	"Confirm your action": "İşleminizi onaylayın",
	"Connections": "Bağlantılar",
	"Contact Admin for WebUI Access": "WebUI Erişimi için Yöneticiyle İletişime Geçin",
	"Content": "İçerik",
	"Content Extraction": "",
	"Context Length": "Bağlam Uzunluğu",
	"Continue Response": "Yanıta Devam Et",
	"Continue with {{provider}}": "{{provider}} ile devam et",
	"Control how message text is split for TTS requests. 'Punctuation' splits into sentences, 'paragraphs' splits into paragraphs, and 'none' keeps the message as a single string.": "",
	"Controls": "",
	"Copied": "",
	"Copied shared chat URL to clipboard!": "Paylaşılan sohbet URL'si panoya kopyalandı!",
	"Copied to clipboard": "",
	"Copy": "Kopyala",
	"Copy Code": "",
	"Copy last code block": "Son kod bloğunu kopyala",
	"Copy last response": "Son yanıtı kopyala",
	"Copy Link": "Bağlantıyı Kopyala",
	"Copying to clipboard was successful!": "Panoya kopyalama başarılı!",
	"Create a model": "Bir model oluştur",
	"Create Account": "Hesap Oluştur",
	"Create new key": "Yeni anahtar oluştur",
	"Create new secret key": "Yeni gizli anahtar oluştur",
	"Created at": "Oluşturulma tarihi",
	"Created At": "Şu Tarihte Oluşturuldu:",
	"Created by": "Şunun tarafından oluşturuldu:",
	"CSV Import": "CSV İçe Aktarma",
	"Current Model": "Mevcut Model",
	"Current Password": "Mevcut Parola",
	"Custom": "Özel",
	"Customize models for a specific purpose": "Modelleri belirli amaçlar için özelleştir",
	"Dark": "Koyu",
	"Dashboard": "Kontrol Paneli",
	"Database": "Veritabanı",
	"December": "Aralık",
	"Default": "Varsayılan",
	"Default (Open AI)": "",
	"Default (SentenceTransformers)": "Varsayılan (SentenceTransformers)",
	"Default Model": "Varsayılan Model",
	"Default model updated": "Varsayılan model güncellendi",
	"Default Prompt Suggestions": "Varsayılan Prompt Önerileri",
	"Default User Role": "Varsayılan Kullanıcı Rolü",
	"delete": "sil",
	"Delete": "Sil",
	"Delete a model": "Bir modeli sil",
	"Delete All Chats": "Tüm Sohbetleri Sil",
	"Delete chat": "Sohbeti sil",
	"Delete Chat": "Sohbeti Sil",
	"Delete chat?": "Sohbeti sil?",
	"Delete Doc": "",
	"Delete function?": "Fonksiyonu sil?",
	"Delete prompt?": "Promptu sil?",
	"delete this link": "bu bağlantıyı sil",
	"Delete tool?": "Aracı sil?",
	"Delete User": "Kullanıcıyı Sil",
	"Deleted {{deleteModelTag}}": "{{deleteModelTag}} silindi",
	"Deleted {{name}}": "{{name}} silindi",
	"Description": "Açıklama",
	"Didn't fully follow instructions": "Talimatları tam olarak takip etmedi",
	"Disabled": "",
	"Discover a function": "Bir fonksiyon keşfedin",
	"Discover a model": "Bir model keşfedin",
	"Discover a prompt": "Bir prompt keşfedin",
	"Discover a tool": "Bir araç keşfedin",
	"Discover, download, and explore custom functions": "Özel fonksiyonları keşfedin, indirin ve inceleyin",
	"Discover, download, and explore custom prompts": "Özel promptları keşfedin, indirin ve inceleyin",
	"Discover, download, and explore custom tools": "Özel araçları keşfedin, indirin ve inceleyin",
	"Discover, download, and explore model presets": "Model ön ayarlarını keşfedin, indirin ve inceleyin",
	"Dismissible": "Reddedilebilir",
	"Display Emoji in Call": "Aramada Emoji Göster",
	"Display the username instead of You in the Chat": "Sohbet'te Siz yerine kullanıcı adını göster",
	"Do not install functions from sources you do not fully trust.": "",
	"Do not install tools from sources you do not fully trust.": "",
	"Document": "Belge",
	"Documentation": "Dökümantasyon",
	"Documents": "Belgeler",
	"does not make any external connections, and your data stays securely on your locally hosted server.": "herhangi bir harici bağlantı yapmaz ve verileriniz güvenli bir şekilde yerel olarak barındırılan sunucunuzda kalır.",
	"Don't Allow": "İzin Verme",
	"Don't have an account?": "Hesabınız yok mu?",
	"don't install random functions from sources you don't trust.": "",
	"don't install random tools from sources you don't trust.": "",
	"Don't like the style": "Tarzını beğenmedim",
	"Done": "Tamamlandı",
	"Download": "İndir",
	"Download canceled": "İndirme iptal edildi",
	"Download Database": "Veritabanını İndir",
	"Drop any files here to add to the conversation": "Sohbete eklemek istediğiniz dosyaları buraya bırakın",
	"e.g. '30s','10m'. Valid time units are 's', 'm', 'h'.": "örn. '30s', '10m'. Geçerli zaman birimleri 's', 'm', 'h'.",
	"Edit": "Düzenle",
	"Edit Doc": "Belgeyi Düzenle",
	"Edit Memory": "Belleği Düzenle",
	"Edit User": "Kullanıcıyı Düzenle",
	"ElevenLabs": "",
	"Email": "E-posta",
	"Embedding Batch Size": "Gömme Yığın Boyutu",
	"Embedding Model": "Gömme Modeli",
	"Embedding Model Engine": "Gömme Modeli Motoru",
	"Embedding model set to \"{{embedding_model}}\"": "Gömme modeli \"{{embedding_model}}\" olarak ayarlandı",
	"Enable Community Sharing": "Topluluk Paylaşımını Etkinleştir",
	"Enable Message Bad Words Replacement": "",
	"Enable Message Filter": "",
	"Enable Message Rating": "",
	"Enable New Sign Ups": "Yeni Kayıtları Etkinleştir",
	"Enable Web Search": "Web Aramasını Etkinleştir",
	"Enabled": "",
	"Engine": "",
	"Ensure your CSV file includes 4 columns in this order: Name, Email, Password, Role.": "CSV dosyanızın şu sırayla 4 sütun içerdiğinden emin olun: İsim, E-posta, Şifre, Rol.",
	"Enter {{role}} message here": "Buraya {{role}} mesajını girin",
	"Enter a detail about yourself for your LLMs to recall": "LLM'lerinizin hatırlaması için kendiniz hakkında bir bilgi girin",
	"Enter api auth string (e.g. username:password)": "Api auth dizesini girin (örn. kullanıcı adı:parola)",
	"Enter Brave Search API Key": "Brave Search API Anahtarını Girin",
	"Enter Chunk Overlap": "Chunk Örtüşmesini Girin",
	"Enter Chunk Size": "Chunk Boyutunu Girin",
	"Enter Github Raw URL": "Github Raw URL'sini girin",
	"Enter Google PSE API Key": "Google PSE API Anahtarını Girin",
	"Enter Google PSE Engine Id": "Google PSE Engine Id'sini Girin",
	"Enter Image Size (e.g. 512x512)": "Görüntü Boyutunu Girin (örn. 512x512)",
	"Enter language codes": "Dil kodlarını girin",
	"Enter Model ID": "",
	"Enter model tag (e.g. {{modelTag}})": "Model etiketini girin (örn. {{modelTag}})",
	"Enter Number of Steps (e.g. 50)": "Adım Sayısını Girin (örn. 50)",
	"Enter Score": "Skoru Girin",
	"Enter Searxng Query URL": "Searxng Sorgu URL'sini girin",
	"Enter Serper API Key": "Serper API Anahtarını Girin",
	"Enter Serply API Key": "Serply API Anahtarını Girin",
	"Enter Serpstack API Key": "Serpstack API Anahtarını Girin",
	"Enter stop sequence": "Durdurma dizisini girin",
	"Enter system prompt": "",
	"Enter Tavily API Key": "Tavily API Anahtarını Girin",
	"Enter Tika Server URL": "",
	"Enter Top K": "Top K'yı girin",
	"Enter URL (e.g. http://127.0.0.1:7860/)": "URL'yi Girin (örn. http://127.0.0.1:7860/)",
	"Enter URL (e.g. http://localhost:11434)": "URL'yi Girin (e.g. http://localhost:11434)",
	"Enter Your Email": "E-postanızı Girin",
	"Enter Your Full Name": "Tam Adınızı Girin",
	"Enter your message": "",
	"Enter Your Password": "Parolanızı Girin",
	"Enter Your Role": "Rolünüzü Girin",
	"Error": "Hata",
	"Experimental": "Deneysel",
	"Export": "Dışa Aktar",
	"Export All Chats (All Users)": "Tüm Sohbetleri Dışa Aktar (Tüm Kullanıcılar)",
	"Export chat (.json)": "Sohbeti dışa aktar (.json)",
	"Export Chats": "Sohbetleri Dışa Aktar",
	"Export Documents Mapping": "Belge Eşlemesini Dışa Aktar",
	"Export Functions": "Fonksiyonları Dışa Aktar",
	"Export LiteLLM config.yaml": "LiteLLM config.yaml'ı Dışa Aktar",
	"Export Models": "Modelleri Dışa Aktar",
	"Export Prompts": "Promptları Dışa Aktar",
	"Export Tools": "Araçları Dışa Aktar",
	"External Models": "Modelleri Dışa Aktar",
	"Failed to create API Key.": "API Anahtarı oluşturulamadı.",
	"Failed to read clipboard contents": "Pano içeriği okunamadı",
	"Failed to update settings": "Ayarlar güncellenemedi",
	"February": "Şubat",
	"Feel free to add specific details": "Spesifik ayrıntılar eklemekten çekinmeyin",
	"File": "Dosya",
	"File Mode": "Dosya Modu",
	"File not found.": "Dosya bulunamadı.",
<<<<<<< HEAD
	"Filter": "",
=======
	"File size should not exceed {{maxSize}} MB.": "",
>>>>>>> 693dc310
	"Files": "",
	"Filter is now globally disabled": "Filtre artık global olarak devre dışı",
	"Filter is now globally enabled": "Filtre artık global olarak devrede",
	"Filters": "Filtreler",
	"Fingerprint spoofing detected: Unable to use initials as avatar. Defaulting to default profile image.": "Parmak izi sahteciliği tespit edildi: Avatar olarak baş harfler kullanılamıyor. Varsayılan profil resmine dönülüyor.",
	"Fluidly stream large external response chunks": "Büyük harici yanıt chunklarını akıcı bir şekilde yayınlayın",
	"Focus chat input": "Sohbet girişine odaklan",
	"Followed instructions perfectly": "Talimatları mükemmel şekilde takip etti",
	"Form": "Form",
	"Format your variables using square brackets like this:": "Değişkenlerinizi şu şekilde kare parantezlerle biçimlendirin:",
	"Frequency Penalty": "Frekans Cezası",
	"Function created successfully": "Fonksiyon başarıyla oluşturuldu",
	"Function deleted successfully": "Fonksiyon başarıyla silindi",
	"Function Description (e.g. A filter to remove profanity from text)": "",
	"Function ID (e.g. my_filter)": "",
	"Function is now globally disabled": "",
	"Function is now globally enabled": "",
	"Function Name (e.g. My Filter)": "",
	"Function updated successfully": "Fonksiyon başarıyla güncellendi",
	"Functions": "Fonksiyonlar",
	"Functions allow arbitrary code execution": "",
	"Functions allow arbitrary code execution.": "",
	"Functions imported successfully": "Fonksiyonlar başarıyla içe aktarıldı",
	"General": "Genel",
	"General Settings": "Genel Ayarlar",
	"Generate Image": "Görsel Üret",
	"Generating search query": "Arama sorgusu oluşturma",
	"Generation Info": "Üretim Bilgisi",
	"Get up and running with": "",
	"Global": "Global",
	"Good Response": "İyi Yanıt",
	"Google PSE API Key": "Google PSE API Anahtarı",
	"Google PSE Engine Id": "Google PSE Engine Id",
	"h:mm a": "h:mm a",
	"Haptic Feedback": "",
	"has no conversations.": "hiç konuşması yok.",
	"Hello, {{name}}": "Merhaba, {{name}}",
	"Help": "Yardım",
	"Hide": "Gizle",
	"Hide Model": "Modeli Gizle",
	"How can I help you today?": "Bugün size nasıl yardımcı olabilirim?",
	"Hybrid Search": "Karma Arama",
	"I acknowledge that I have read and I understand the implications of my action. I am aware of the risks associated with executing arbitrary code and I have verified the trustworthiness of the source.": "",
	"Image Generation (Experimental)": "Görüntü Oluşturma (Deneysel)",
	"Image Generation Engine": "Görüntü Oluşturma Motoru",
	"Image Settings": "Görüntü Ayarları",
	"Images": "Görüntüler",
	"Import Chats": "Sohbetleri İçe Aktar",
	"Import Documents Mapping": "Belge Eşlemesini İçe Aktar",
	"Import Functions": "Fonksiyonları İçe Aktar",
	"Import Models": "Modelleri İçe Aktar",
	"Import Prompts": "Promptları İçe Aktar",
	"Import Tools": "Araçları İçe Aktar",
	"Include `--api-auth` flag when running stable-diffusion-webui": "stable-diffusion-webui çalıştırılırken `--api-auth` bayrağını dahil edin",
	"Include `--api` flag when running stable-diffusion-webui": "stable-diffusion-webui çalıştırılırken `--api` bayrağını dahil edin",
	"Info": "Bilgi",
	"Input commands": "Giriş komutları",
	"Install from Github URL": "Github URL'sinden yükleyin",
	"Instant Auto-Send After Voice Transcription": "Ses Transkripsiyonundan Sonra Anında Otomatik Gönder",
	"Interface": "Arayüz",
	"Invalid Tag": "Geçersiz etiket",
	"January": "Ocak",
	"join our Discord for help.": "yardım için Discord'umuza katılın.",
	"JSON": "JSON",
	"JSON Preview": "JSON Önizlemesi",
	"July": "Temmuz",
	"June": "Haziran",
	"JWT Expiration": "JWT Bitişi",
	"JWT Token": "JWT Token",
	"Keep Alive": "Canlı Tut",
	"Keyboard shortcuts": "Klavye kısayolları",
	"Knowledge": "Bilgi",
	"Language": "Dil",
	"large language models, locally.": "",
	"Last Active": "Son Aktivite",
	"Last Modified": "Son Düzenleme",
	"Leave empty for unlimited": "",
	"Light": "Açık",
	"Listening...": "Dinleniyor...",
	"LLMs can make mistakes. Verify important information.": "LLM'ler hata yapabilir. Önemli bilgileri doğrulayın.",
	"Local Models": "Yerel Modeller",
	"LTR": "LTR",
	"Made by OpenWebUI Community": "OpenWebUI Topluluğu tarafından yapılmıştır",
	"Make sure to enclose them with": "Değişkenlerinizi şu şekilde biçimlendirin:",
	"Make sure to export a workflow.json file as API format from ComfyUI.": "",
	"Manage": "Yönet",
	"Manage Models": "Modelleri Yönet",
	"Manage Ollama Models": "Ollama Modellerini Yönet",
	"Manage Pipelines": "Pipelineları Yönet",
	"March": "Mart",
	"Max Tokens (num_predict)": "Maksimum Token (num_predict)",
	"Max Upload Count": "",
	"Max Upload Size": "",
	"Maximum of 3 models can be downloaded simultaneously. Please try again later.": "Aynı anda en fazla 3 model indirilebilir. Lütfen daha sonra tekrar deneyin.",
	"May": "Mayıs",
	"Memories accessible by LLMs will be shown here.": "LLM'ler tarafından erişilebilen bellekler burada gösterilecektir.",
	"Memory": "Bellek",
	"Memory added successfully": "Bellek başarıyla eklendi",
	"Memory cleared successfully": "Bellek başarıyle temizlendi",
	"Memory deleted successfully": "Bellek başarıyla silindi",
	"Memory updated successfully": "Bellek başarıyla güncellendi",
	"Message Filter Settings": "",
	"Messages you send after creating your link won't be shared. Users with the URL will be able to view the shared chat.": "Bağlantınızı oluşturduktan sonra gönderdiğiniz mesajlar paylaşılmayacaktır. URL'ye sahip kullanıcılar paylaşılan sohbeti görüntüleyebilecektir.",
	"Min P": "",
	"Minimum Score": "Minimum Skor",
	"Mirostat": "Mirostat",
	"Mirostat Eta": "Mirostat Eta",
	"Mirostat Tau": "Mirostat Tau",
	"MMMM DD, YYYY": "DD MMMM YYYY",
	"MMMM DD, YYYY HH:mm": "DD MMMM YYYY HH:mm",
	"MMMM DD, YYYY hh:mm:ss A": "DD MMMM YYYY hh:mm:ss A",
	"Model '{{modelName}}' has been successfully downloaded.": "'{{modelName}}' başarıyla indirildi.",
	"Model '{{modelTag}}' is already in queue for downloading.": "'{{modelTag}}' zaten indirme sırasında.",
	"Model {{modelId}} not found": "{{modelId}} bulunamadı",
	"Model {{modelName}} is not vision capable": "Model {{modelName}} görüntü yeteneğine sahip değil",
	"Model {{name}} is now {{status}}": "{{name}} modeli artık {{status}}",
	"Model created successfully!": "Model başarıyla oluşturuldu!",
	"Model filesystem path detected. Model shortname is required for update, cannot continue.": "Model dosya sistemi yolu algılandı. Güncelleme için model kısa adı gerekli, devam edilemiyor.",
	"Model ID": "Model ID",
	"Model not selected": "Model seçilmedi",
	"Model Params": "Model Parametreleri",
	"Model updated successfully": "Model başarıyla güncellendi",
	"Model Whitelisting": "Model Beyaz Listeye Alma",
	"Model(s) Whitelisted": "Model(ler) Beyaz Listeye Alındı",
	"Modelfile Content": "Model Dosyası İçeriği",
	"Models": "Modeller",
	"More": "Daha Fazla",
	"Name": "Ad",
	"Name Tag": "Ad Etiketi",
	"Name your model": "Modelinizi Adlandırın",
	"New Chat": "Yeni Sohbet",
	"New Password": "Yeni Parola",
	"No content to speak": "Konuşacak içerik yok",
	"No documents found": "Hiçbir belge bulunamadı",
	"No file selected": "Hiçbir dosya seçilmedi",
	"No results found": "Sonuç bulunamadı",
	"No search query generated": "Hiç arama sorgusu oluşturulmadı",
	"No source available": "Kaynak mevcut değil",
	"No valves to update": "Güncellenecek valvler yok",
	"None": "Yok",
	"Not factually correct": "Gerçeklere göre doğru değil",
	"Note: If you set a minimum score, the search will only return documents with a score greater than or equal to the minimum score.": "Not: Minimum bir skor belirlerseniz, arama yalnızca minimum skora eşit veya daha yüksek bir skora sahip belgeleri getirecektir.",
	"Notifications": "Bildirimler",
	"November": "Kasım",
	"num_gpu (Ollama)": "",
	"num_thread (Ollama)": "num_thread (Ollama)",
	"OAuth ID": "OAuth ID",
	"October": "Ekim",
	"Off": "Kapalı",
	"Okay, Let's Go!": "Tamam, Hadi Başlayalım!",
	"OLED Dark": "OLED Koyu",
	"Ollama": "Ollama",
	"Ollama API": "Ollama API",
	"Ollama API disabled": "Ollama API'si devre dışı",
	"Ollama API is disabled": "Ollama API'si devre dışı",
	"Ollama Version": "Ollama Sürümü",
	"On": "Açık",
	"Only": "Yalnızca",
	"Only alphanumeric characters and hyphens are allowed in the command string.": "Komut dizisinde yalnızca alfasayısal karakterler ve tireler kabul edilir.",
	"Oops! Hold tight! Your files are still in the processing oven. We're cooking them up to perfection. Please be patient and we'll let you know once they're ready.": "Hop! Biraz sabırlı ol! Dosyaların hala hazırlama fırınında. Onları ağzınıza layık olana kadar pişiriyoruz :) Lütfen sabırlı olun; hazır olduklarında size haber vereceğiz.",
	"Oops! Looks like the URL is invalid. Please double-check and try again.": "Hop! URL geçersiz gibi görünüyor. Lütfen tekrar kontrol edin ve yeniden deneyin.",
	"Oops! There was an error in the previous response. Please try again or contact admin.": "Hop! Önceki yanıtta bir hata oluştu. Lütfen tekrar deneyin veya yönetici ile iletişime geçin.",
	"Oops! You're using an unsupported method (frontend only). Please serve the WebUI from the backend.": "Hop! Desteklenmeyen bir yöntem kullanıyorsunuz (yalnızca önyüz). Lütfen WebUI'yi arkayüzden sunun.",
	"Open new chat": "Yeni sohbet aç",
	"Open WebUI version (v{{OPEN_WEBUI_VERSION}}) is lower than required version (v{{REQUIRED_VERSION}})": "",
	"OpenAI": "OpenAI",
	"OpenAI API": "OpenAI API",
	"OpenAI API Config": "OpenAI API Konfigürasyonu",
	"OpenAI API Key is required.": "OpenAI API Anahtarı gereklidir.",
	"OpenAI URL/Key required.": "OpenAI URL/Anahtar gereklidir.",
	"or": "veya",
	"Other": "Diğer",
	"Password": "Parola",
	"PDF document (.pdf)": "PDF belgesi (.pdf)",
	"PDF Extract Images (OCR)": "PDF Görüntülerini Çıkart (OCR)",
	"pending": "beklemede",
	"Permission denied when accessing media devices": "Medya cihazlarına erişim izni reddedildi",
	"Permission denied when accessing microphone": "Mikrofona erişim izni reddedildi",
	"Permission denied when accessing microphone: {{error}}": "Mikrofona erişim izni reddedildi: {{error}}",
	"Personalization": "Kişiselleştirme",
	"Pin": "",
	"Pinned": "",
	"Pipeline deleted successfully": "Pipeline başarıyla silindi",
	"Pipeline downloaded successfully": "Pipeline başarıyla güncellendi",
	"Pipelines": "Pipelinelar",
	"Pipelines Not Detected": "Pipeline Tespit Edilmedi",
	"Pipelines Valves": "Pipeline Valvleri",
	"Plain text (.txt)": "Düz metin (.txt)",
	"Playground": "Oyun Alanı",
	"Please carefully review the following warnings:": "",
	"Positive attitude": "Olumlu yaklaşım",
	"Previous 30 days": "Önceki 30 gün",
	"Previous 7 days": "Önceki 7 gün",
	"Profile Image": "Profil Fotoğrafı",
	"Prompt": "Prompt",
	"Prompt (e.g. Tell me a fun fact about the Roman Empire)": "Prompt (örn. Roma İmparatorluğu hakkında ilginç bir bilgi verin)",
	"Prompt Content": "Prompt İçeriği",
	"Prompt suggestions": "Prompt önerileri",
	"Prompts": "Promptlar",
	"Pull \"{{searchValue}}\" from Ollama.com": "Ollama.com'dan \"{{searchValue}}\" çekin",
	"Pull a model from Ollama.com": "Ollama.com'dan bir model çekin",
	"Query Params": "Sorgu Parametreleri",
	"RAG Template": "RAG Şablonu",
	"Read Aloud": "Sesli Oku",
	"Record voice": "Ses kaydı yap",
	"Redirecting you to OpenWebUI Community": "OpenWebUI Topluluğuna yönlendiriliyorsunuz",
	"Refer to yourself as \"User\" (e.g., \"User is learning Spanish\")": "Kendinizden \"User\" olarak bahsedin (örneğin, \"User İspanyolca öğreniyor\")",
	"Refused when it shouldn't have": "Reddedilmemesi gerekirken reddedildi",
	"Regenerate": "Tekrar Oluştur",
	"Release Notes": "Sürüm Notları",
	"Remove": "Kaldır",
	"Remove Model": "Modeli Kaldır",
	"Rename": "Yeniden Adlandır",
	"Repeat Last N": "Son N'yi Tekrar Et",
	"Replace bad words Words": "",
	"Request Mode": "İstek Modu",
	"Reranking Model": "Yeniden Sıralama Modeli",
	"Reranking model disabled": "Yeniden sıralama modeli devre dışı bırakıldı",
	"Reranking model set to \"{{reranking_model}}\"": "Yeniden sıralama modeli \"{{reranking_model}}\" olarak ayarlandı",
	"Reset": "Sıfırla",
	"Reset Upload Directory": "Yükleme Dizinini Sıfırla",
	"Reset Vector Storage": "Vektör Depolamayı Sıfırla",
	"Response AutoCopy to Clipboard": "Yanıtı Panoya Otomatik Kopyala",
	"Response notifications cannot be activated as the website permissions have been denied. Please visit your browser settings to grant the necessary access.": "Web sitesi izinleri reddedildiğinden yanıt bildirimleri etkinleştirilemiyor. Gerekli erişimi sağlamak için lütfen tarayıcı ayarlarınızı ziyaret edin.",
	"Response splitting": "",
	"Role": "Rol",
	"Rosé Pine": "Rosé Pine",
	"Rosé Pine Dawn": "Rosé Pine Dawn",
	"RTL": "RTL",
	"Run": "",
	"Run Llama 2, Code Llama, and other models. Customize and create your own.": "",
	"Running": "Çalışıyor",
	"Save": "Kaydet",
	"Save & Create": "Kaydet ve Oluştur",
	"Save & Update": "Kaydet ve Güncelle",
	"Save Tag": "",
	"Saving chat logs directly to your browser's storage is no longer supported. Please take a moment to download and delete your chat logs by clicking the button below. Don't worry, you can easily re-import your chat logs to the backend through": "Sohbet kayıtlarının doğrudan tarayıcınızın depolama alanına kaydedilmesi artık desteklenmemektedir. Lütfen aşağıdaki butona tıklayarak sohbet kayıtlarınızı indirmek ve silmek için bir dakikanızı ayırın. Endişelenmeyin, sohbet günlüklerinizi arkayüze kolayca yeniden aktarabilirsiniz:",
	"Scan": "Tarama",
	"Scan complete!": "Tarama tamamlandı!",
	"Scan for documents from {{path}}": "{{path}} dizininden belgeleri tarayın",
	"Scroll to bottom when switching between branches": "",
	"Search": "Ara",
	"Search a model": "Bir model ara",
	"Search Chats": "Sohbetleri Ara",
	"Search Documents": "Belgeleri Ara",
	"Search Functions": "Fonksiyonları Ara",
	"Search Models": "Modelleri Ara",
	"Search Prompts": "Prompt Ara",
	"Search Query Generation Prompt": "Arama Sorgusu Üretme Promptu",
	"Search Query Generation Prompt Length Threshold": "Arama Sorgusu Üretme Promptu Uzunluk Sınırı",
	"Search Result Count": "Arama Sonucu Sayısı",
	"Search Tools": "Arama Araçları",
	"Searched {{count}} sites_one": "Arandı {{count}} sites_one",
	"Searched {{count}} sites_other": "Arandı {{count}} sites_other",
	"Searching \"{{searchQuery}}\"": "\"{{searchQuery}}\" aranıyor",
	"Searching Knowledge for \"{{searchQuery}}\"": "",
	"Searxng Query URL": "Searxng Sorgu URL'si",
	"See readme.md for instructions": "Yönergeler için readme.md dosyasına bakın",
	"See what's new": "Yeniliklere göz atın",
	"Seed": "Seed",
	"Select a base model": "Bir temel model seç",
	"Select a engine": "Bir motor seç",
	"Select a function": "Bir fonksiyon seç",
	"Select a model": "Bir model seç",
	"Select a pipeline": "Bir pipeline seç",
	"Select a pipeline url": "Bir pipeline URL'si seç",
	"Select a tool": "Bir araç seç",
	"Select an Ollama instance": "Bir Ollama örneği seçin",
	"Select Documents": "Bir Doküman Seç",
	"Select Engine": "",
	"Select model": "Model seç",
	"Select only one model to call": "Arama için sadece bir model seç",
	"Selected model(s) do not support image inputs": "Seçilen model(ler) görüntü girişlerini desteklemiyor",
	"Send": "Gönder",
	"Send a Message": "Bir Mesaj Gönder",
	"Send message": "Mesaj gönder",
	"September": "Eylül",
	"Serper API Key": "Serper API Anahtarı",
	"Serply API Key": "Serply API Anahtarı",
	"Serpstack API Key": "Serpstack API Anahtarı",
	"Server connection verified": "Sunucu bağlantısı doğrulandı",
	"Set as default": "Varsayılan olarak ayarla",
	"Set Default Model": "Varsayılan Modeli Ayarla",
	"Set embedding model (e.g. {{model}})": "Gömme modelini ayarlayın (örn. {{model}})",
	"Set Image Size": "Görüntü Boyutunu Ayarla",
	"Set reranking model (e.g. {{model}})": "Yeniden sıralama modelini ayarlayın (örn. {{model}})",
	"Set Steps": "Adımları Ayarla",
	"Set Task Model": "Görev Modeli Ayarla",
	"Set Voice": "Ses Ayarla",
	"Settings": "Ayarlar",
	"Settings saved successfully!": "Ayarlar başarıyla kaydedildi!",
	"Share": "Paylaş",
	"Share Chat": "Sohbeti Paylaş",
	"Share to OpenWebUI Community": "OpenWebUI Topluluğu ile Paylaş",
	"short-summary": "kısa-özet",
	"Show": "Göster",
	"Show Admin Details in Account Pending Overlay": "Yönetici Ayrıntılarını Hesap Bekliyor Ekranında Göster",
	"Show Model": "Modeli Göster",
	"Show shortcuts": "Kısayolları göster",
	"Show your support!": "Desteğinizi gösterin!",
	"Showcased creativity": "Sergilenen yaratıcılık",
	"Sign in": "Oturum aç",
	"Sign Out": "Çıkış Yap",
	"Sign up": "Kaydol",
	"Signing in": "Oturum açma",
	"Source": "Kaynak",
	"Speech recognition error: {{error}}": "Konuşma tanıma hatası: {{error}}",
	"Speech-to-Text Engine": "Konuşmadan Metne Motoru",
	"Stop Sequence": "Diziyi Durdur",
	"STT Model": "STT Modeli",
	"STT Settings": "STT Ayarları",
	"Submit": "Gönder",
	"Subtitle (e.g. about the Roman Empire)": "Alt başlık (örn. Roma İmparatorluğu hakkında)",
	"Success": "Başarılı",
	"Successfully updated.": "Başarıyla güncellendi.",
	"Suggested": "Önerilen",
	"Support": "",
	"Support this plugin:": "",
	"System": "Sistem",
	"System Prompt": "Sistem Promptu",
	"Tags": "Etiketler",
	"Tap to interrupt": "Durdurmak için dokunun",
	"Tavily API Key": "Tavily API Anahtarı",
	"Tell us more:": "Bize daha fazlasını anlat:",
	"Temperature": "Temperature",
	"Template": "Şablon",
	"Temporary Chat": "",
	"Text Completion": "Metin Tamamlama",
	"Text-to-Speech Engine": "Metinden Sese Motoru",
	"Tfs Z": "Tfs Z",
	"Thanks for your feedback!": "Geri bildiriminiz için teşekkürler!",
	"The developers behind this plugin are passionate volunteers from the community. If you find this plugin helpful, please consider contributing to its development.": "",
	"The maximum file size in MB. If the file size exceeds this limit, the file will not be uploaded.": "",
	"The maximum number of files that can be used at once in chat. If the number of files exceeds this limit, the files will not be uploaded.": "",
	"The score should be a value between 0.0 (0%) and 1.0 (100%).": "Puan 0.0 (%0) ile 1.0 (%100) arasında bir değer olmalıdır.",
	"Theme": "Tema",
	"Thinking...": "Düşünüyor...",
	"This action cannot be undone. Do you wish to continue?": "Bu eylem geri alınamaz. Devam etmek istiyor musunuz?",
	"This ensures that your valuable conversations are securely saved to your backend database. Thank you!": "Bu, önemli konuşmalarınızın güvenli bir şekilde arkayüz veritabanınıza kaydedildiğini garantiler. Teşekkür ederiz!",
	"This is an experimental feature, it may not function as expected and is subject to change at any time.": "Bu deneysel bir özelliktir, beklendiği gibi çalışmayabilir ve her an değişiklik yapılabilir.",
	"This will delete": "Bu silinecek",
	"Thorough explanation": "Kapsamlı açıklama",
	"Tika": "",
	"Tika Server URL required.": "",
	"Tip: Update multiple variable slots consecutively by pressing the tab key in the chat input after each replacement.": "İpucu: Her değiştirmeden sonra sohbet girişinde tab tuşuna basarak birden fazla değişken yuvasını art arda güncelleyin.",
	"Title": "Başlık",
	"Title (e.g. Tell me a fun fact)": "Başlık (e.g. Bana ilginç bir bilgi ver)",
	"Title Auto-Generation": "Otomatik Başlık Oluşturma",
	"Title cannot be an empty string.": "Başlık boş bir dize olamaz.",
	"Title Generation Prompt": "Başlık Oluşturma Promptu",
	"to": "için",
	"To access the available model names for downloading,": "İndirilebilir mevcut model adlarına erişmek için,",
	"To access the GGUF models available for downloading,": "İndirilebilir mevcut GGUF modellerine erişmek için,",
	"To access the WebUI, please reach out to the administrator. Admins can manage user statuses from the Admin Panel.": "WebUI'ye erişmek için lütfen yöneticiyle iletişime geçin. Yöneticiler kullanıcı durumlarını Yönetici Panelinden yönetebilir.",
	"To add documents here, upload them to the \"Documents\" workspace first.": "Buraya belge eklemek için öncelikle bunları \"Belgeler\" çalışma alanına yükleyin.",
	"to chat input.": "sohbet girişine.",
	"To select actions here, add them to the \"Functions\" workspace first.": "",
	"To select filters here, add them to the \"Functions\" workspace first.": "Filtreleri burada seçmek için öncelikle bunları \"İşlevler\" çalışma alanına ekleyin.",
	"To select toolkits here, add them to the \"Tools\" workspace first.": "Araçları burada seçmek için öncelikle bunları \"Araçlar\" çalışma alanına ekleyin.",
	"Today": "Bugün",
	"Toggle settings": "Ayarları Aç/Kapat",
	"Toggle sidebar": "Kenar Çubuğunu Aç/Kapat",
	"Tokens To Keep On Context Refresh (num_keep)": "Bağlam Yenilemesinde Korunacak Tokenler (num_keep)",
	"Tool created successfully": "Araç başarıyla oluşturuldu",
	"Tool deleted successfully": "Araç başarıyla silindi",
	"Tool imported successfully": "Araç başarıyla içe aktarıldı",
	"Tool updated successfully": "Araç başarıyla güncellendi",
	"Toolkit Description (e.g. A toolkit for performing various operations)": "",
	"Toolkit ID (e.g. my_toolkit)": "",
	"Toolkit Name (e.g. My ToolKit)": "",
	"Tools": "Araçlar",
	"Tools are a function calling system with arbitrary code execution": "",
	"Tools have a function calling system that allows arbitrary code execution": "",
	"Tools have a function calling system that allows arbitrary code execution.": "",
	"Top K": "Top K",
	"Top P": "Top P",
	"Trouble accessing Ollama?": "Ollama'ya erişmede sorun mu yaşıyorsunuz?",
	"TTS Model": "TTS Modeli",
	"TTS Settings": "TTS Ayarları",
	"TTS Voice": "TTS Sesi",
	"Type": "Tür",
	"Type Hugging Face Resolve (Download) URL": "Hugging Face Resolve (Download) URL'sini Yazın",
	"Uh-oh! There was an issue connecting to {{provider}}.": "Ah! {{provider}}'a bağlanırken bir sorun oluştu.",
	"UI": "UI",
	"Unknown file type '{{file_type}}'. Proceeding with the file upload anyway.": "Bilinmeyen dosya türü '{{file_type}}'. Yine de dosya yükleme işlemine devam ediliyor.",
	"Unpin": "",
	"Update": "Güncelle",
	"Update and Copy Link": "Güncelle ve Bağlantıyı Kopyala",
	"Update password": "Parolayı Güncelle",
	"Updated at": "Şu tarihte güncellendi:",
	"Upload": "Yükle",
	"Upload a GGUF model": "Bir GGUF modeli yükle",
	"Upload Files": "Dosyaları Yükle",
	"Upload Pipeline": "Pipeline Yükle",
	"Upload Progress": "Yükleme İlerlemesi",
	"URL Mode": "URL Modu",
	"Use '#' in the prompt input to load and select your documents.": "Belgelerinizi yüklemek ve seçmek için promptda '#' kullanın.",
	"Use Gravatar": "Gravatar Kullan",
	"Use Initials": "Baş Harfleri Kullan",
	"use_mlock (Ollama)": "use_mlock (Ollama)",
	"use_mmap (Ollama)": "use_mmap (Ollama)",
	"user": "kullanıcı",
	"User location successfully retrieved.": "Kullanıcı konumu başarıyla alındı.",
	"User Permissions": "Kullanıcı İzinleri",
	"Users": "Kullanıcılar",
	"Utilize": "Kullan",
	"Valid time units:": "Geçerli zaman birimleri:",
	"Valves": "Valvler",
	"Valves updated": "Valvler güncellendi",
	"Valves updated successfully": "Valvler başarıyla güncellendi",
	"variable": "değişken",
	"variable to have them replaced with clipboard content.": "panodaki içerikle değiştirilmesi için değişken.",
	"Version": "Sürüm",
	"Voice": "Ses",
	"Warning": "Uyarı",
	"Warning:": "",
	"Warning: If you update or change your embedding model, you will need to re-import all documents.": "Uyarı: Gömme modelinizi günceller veya değiştirirseniz, tüm belgeleri yeniden içe aktarmanız gerekecektir.",
	"Web": "Web",
	"Web API": "Web API",
	"Web Loader Settings": "Web Yükleyici Ayarları",
	"Web Search": "Web Araması",
	"Web Search Engine": "Web Arama Motoru",
	"Webhook URL": "Webhook URL",
	"WebUI Settings": "WebUI Ayarları",
	"WebUI will make requests to": "WebUI, isteklerde bulunacak:",
	"What’s New in": "Yenilikler:",
	"Whisper (Local)": "Whisper (Yerel)",
	"Widescreen Mode": "Geniş Ekran Modu",
	"Workspace": "Çalışma Alanı",
	"Write a prompt suggestion (e.g. Who are you?)": "Bir prompt önerisi yazın (örn. Sen kimsin?)",
	"Write a summary in 50 words that summarizes [topic or keyword].": "[Konuyu veya anahtar kelimeyi] özetleyen 50 kelimelik bir özet yazın.",
	"Yesterday": "Dün",
	"You": "Sen",
<<<<<<< HEAD
	"Model Status": "Model Durumu",
=======
	"You can only chat with a maximum of {{maxCount}} file(s) at a time.": "",
>>>>>>> 693dc310
	"You can personalize your interactions with LLMs by adding memories through the 'Manage' button below, making them more helpful and tailored to you.": "Aşağıdaki 'Yönet' düğmesi aracılığıyla bellekler ekleyerek LLM'lerle etkileşimlerinizi kişiselleştirebilir, onları daha yararlı ve size özel hale getirebilirsiniz.",
	"You cannot clone a base model": "Bir temel modeli klonlayamazsınız",
	"You have no archived conversations.": "Arşivlenmiş sohbetleriniz yok.",
	"You have shared this chat": "Bu sohbeti paylaştınız",
	"You're a helpful assistant.": "Sen yardımsever bir asistansın.",
	"You're now logged in.": "Şimdi giriş yaptınız.",
	"Your account status is currently pending activation.": "Hesap durumunuz şu anda etkinleştirilmeyi bekliyor.",
	"Your entire contribution will go directly to the plugin developer; Open WebUI does not take any percentage. However, the chosen funding platform might have its own fees.": "",
	"Youtube": "Youtube",
	"Youtube Loader Settings": "Youtube Yükleyici Ayarları"
}<|MERGE_RESOLUTION|>--- conflicted
+++ resolved
@@ -290,11 +290,7 @@
 	"File": "Dosya",
 	"File Mode": "Dosya Modu",
 	"File not found.": "Dosya bulunamadı.",
-<<<<<<< HEAD
-	"Filter": "",
-=======
 	"File size should not exceed {{maxSize}} MB.": "",
->>>>>>> 693dc310
 	"Files": "",
 	"Filter is now globally disabled": "Filtre artık global olarak devre dışı",
 	"Filter is now globally enabled": "Filtre artık global olarak devrede",
@@ -728,11 +724,7 @@
 	"Write a summary in 50 words that summarizes [topic or keyword].": "[Konuyu veya anahtar kelimeyi] özetleyen 50 kelimelik bir özet yazın.",
 	"Yesterday": "Dün",
 	"You": "Sen",
-<<<<<<< HEAD
-	"Model Status": "Model Durumu",
-=======
 	"You can only chat with a maximum of {{maxCount}} file(s) at a time.": "",
->>>>>>> 693dc310
 	"You can personalize your interactions with LLMs by adding memories through the 'Manage' button below, making them more helpful and tailored to you.": "Aşağıdaki 'Yönet' düğmesi aracılığıyla bellekler ekleyerek LLM'lerle etkileşimlerinizi kişiselleştirebilir, onları daha yararlı ve size özel hale getirebilirsiniz.",
 	"You cannot clone a base model": "Bir temel modeli klonlayamazsınız",
 	"You have no archived conversations.": "Arşivlenmiş sohbetleriniz yok.",
