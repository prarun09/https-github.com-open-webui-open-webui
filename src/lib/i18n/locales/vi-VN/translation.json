{
	"'s', 'm', 'h', 'd', 'w' or '-1' for no expiration.": "'s', 'm', 'h', 'd', 'w' hoặc '-1' không hết hạn.",
	"(Beta)": "(Beta)",
	"(e.g. `sh webui.sh --api`)": "(vd: `sh webui.sh --api`)",
	"(latest)": "(mới nhất)",
	"{{ models }}": "",
	"{{ owner }}: You cannot delete a base model": "{{ owner }}: Bạn không thể xóa base model",
	"{{modelName}} is thinking...": "{{modelName}} đang suy nghĩ...",
	"{{user}}'s Chats": "{{user}}'s Chats",
	"{{webUIName}} Backend Required": "{{webUIName}} Yêu cầu Backend",
	"A task model is used when performing tasks such as generating titles for chats and web search queries": "",
	"a user": "người sử dụng",
	"About": "Giới thiệu",
	"Account": "Tài khoản",
	"Accurate information": "Thông tin chính xác",
	"Add": "Thêm",
	"Add a model id": "",
	"Add a short description about what this model does": "Thêm mô tả ngắn về những khả năng của model",
	"Add a short title for this prompt": "Thêm tiêu đề ngắn cho prompt này",
	"Add a tag": "Thêm thẻ (tag)",
	"Add custom prompt": "Thêm prompt tùy chỉnh",
	"Add Docs": "Thêm tài liệu",
	"Add Files": "Thêm tệp",
	"Add Memory": "Thêm bộ nhớ",
	"Add message": "Thêm tin nhắn",
	"Add Model": "Thêm model",
	"Add Tags": "thêm thẻ",
	"Add User": "Thêm người dùng",
	"Adjusting these settings will apply changes universally to all users.": "Các thay đổi cài đặt này sẽ áp dụng cho tất cả người sử dụng.",
	"admin": "quản trị viên",
	"Admin Panel": "Trang Quản trị",
	"Admin Settings": "Cài đặt hệ thống",
	"Advanced Parameters": "Các tham số Nâng cao",
	"Advanced Params": "",
	"all": "tất cả",
	"All Documents": "Tất cả tài liệu",
	"All Users": "Danh sách người sử dụng",
	"Allow": "Cho phép",
	"Allow Chat Deletion": "Cho phép Xóa nội dung chat",
	"alphanumeric characters and hyphens": "ký tự số và gạch nối",
	"Already have an account?": "Bạn đã có tài khoản?",
	"an assistant": "trợ lý",
	"and": "và",
	"and create a new shared link.": "và tạo một link chia sẻ mới",
	"API Base URL": "Đường dẫn tới API (API Base URL)",
	"API Key": "API Key",
	"API Key created.": "Khóa API đã tạo",
	"API keys": "API Keys",
	"April": "Tháng 4",
	"Archive": "Lưu trữ",
<<<<<<< HEAD
	"Archive All Chats": "",
=======
	"Archive All Chats": "Lưu tất cả các cuộc Chat",
>>>>>>> b6b71c08
	"Archived Chats": "bản ghi trò chuyện",
	"are allowed - Activate this command by typing": "được phép - Kích hoạt lệnh này bằng cách gõ",
	"Are you sure?": "Bạn có chắc chắn không?",
	"Attach file": "Đính kèm file",
	"Attention to detail": "Có sự chú ý đến chi tiết của vấn đề",
	"Audio": "Âm thanh",
	"August": "Tháng 8",
	"Auto-playback response": "Tự động phát lại phản hồi (Auto-playback)",
	"Auto-send input after 3 sec.": "Tự động gửi đầu vào sau 3 giây.",
	"AUTOMATIC1111 Base URL": "Đường dẫn kết nối tới AUTOMATIC1111 (Base URL)",
	"AUTOMATIC1111 Base URL is required.": "Base URL của AUTOMATIC1111 là bắt buộc.",
	"available!": "có sẵn!",
	"Back": "Quay lại",
	"Bad Response": "Trả lời KHÔNG tốt",
	"Banners": "",
	"Base Model (From)": "",
	"before": "trước",
	"Being lazy": "Lười biếng",
	"Bypass SSL verification for Websites": "Bỏ qua xác thực SSL cho các trang web",
	"Cancel": "Hủy bỏ",
	"Capabilities": "Năng lực",
	"Change Password": "Đổi Mật khẩu",
	"Chat": "Trò chuyện",
	"Chat Bubble UI": "Bảng chat",
	"Chat direction": "Hướng chat",
	"Chat History": "Lịch sử chat",
	"Chat History is off for this browser.": "Lịch sử chat đã tắt cho trình duyệt này.",
	"Chats": "Chat",
	"Check Again": "Kiểm tra Lại",
	"Check for updates": "Kiểm tra cập nhật",
	"Checking for updates...": "Đang kiểm tra cập nhật...",
	"Choose a model before saving...": "Chọn mô hình trước khi lưu...",
	"Chunk Overlap": "Chồng lấn (overlap)",
	"Chunk Params": "Tham số khối (chunk)",
	"Chunk Size": "Kích thước khối (size)",
	"Citation": "Trích dẫn",
	"Click here for help.": "Bấm vào đây để được trợ giúp.",
	"Click here to": "Nhấn vào đây để",
	"Click here to select": "Bấm vào đây để chọn",
	"Click here to select a csv file.": "Nhấn vào đây để chọn tệp csv",
	"Click here to select documents.": "Bấm vào đây để chọn tài liệu.",
	"click here.": "bấm vào đây.",
	"Click on the user role button to change a user's role.": "Bấm vào nút trong cột VAI TRÒ để thay đổi quyền của người sử dụng.",
	"Close": "Đóng",
	"Collection": "Tổng hợp mọi tài liệu",
	"ComfyUI": "ComfyUI",
	"ComfyUI Base URL": "ComfyUI Base URL",
	"ComfyUI Base URL is required.": "Base URL của ComfyUI là bắt buộc.",
	"Command": "Lệnh",
	"Confirm Password": "Xác nhận Mật khẩu",
	"Connections": "Kết nối",
	"Content": "Nội dung",
	"Context Length": "Độ dài ngữ cảnh (Context Length)",
	"Continue Response": "Tiếp tục trả lời",
	"Conversation Mode": "Chế độ hội thoại",
	"Copied shared chat URL to clipboard!": "Đã sao chép link chia sẻ trò chuyện vào clipboard!",
	"Copy": "Sao chép",
	"Copy last code block": "Sao chép khối mã cuối cùng",
	"Copy last response": "Sao chép phản hồi cuối cùng",
	"Copy Link": "Sao chép link",
	"Copying to clipboard was successful!": "Sao chép vào clipboard thành công!",
	"Create a concise, 3-5 word phrase as a header for the following query, strictly adhering to the 3-5 word limit and avoiding the use of the word 'title':": "Tạo một cụm từ súc tích, 3-5 từ làm tiêu đề cho truy vấn sau, tuân thủ nghiêm ngặt giới hạn 3-5 từ và tránh sử dụng từ 'tiêu đề':",
	"Create a model": "Tạo model",
	"Create Account": "Tạo Tài khoản",
	"Create new key": "Tạo key mới",
	"Create new secret key": "Tạo key bí mật mới",
	"Created at": "Được tạo vào lúc",
	"Created At": "Tạo lúc",
	"Current Model": "Mô hình hiện tại",
	"Current Password": "Mật khẩu hiện tại",
	"Custom": "Tùy chỉnh",
	"Customize models for a specific purpose": "Tùy chỉnh model cho những mục đích riêng",
	"Dark": "Tối",
	"Database": "Cơ sở dữ liệu",
	"December": "Tháng 12",
	"Default": "Mặc định",
	"Default (Automatic1111)": "Mặc định (Automatic1111)",
	"Default (SentenceTransformers)": "Mặc định (SentenceTransformers)",
	"Default (Web API)": "Mặc định (Web API)",
	"Default model updated": "Mô hình mặc định đã được cập nhật",
	"Default Prompt Suggestions": "Đề xuất prompt mặc định",
	"Default User Role": "Vai trò mặc định",
	"delete": "xóa",
	"Delete": "Xóa",
	"Delete a model": "Xóa mô hình",
	"Delete All Chats": "Xóa mọi cuộc Chat",
	"Delete chat": "Xóa nội dung chat",
	"Delete Chat": "Xóa chat",
	"delete this link": "Xóa link này",
	"Delete User": "Xóa người dùng",
	"Deleted {{deleteModelTag}}": "Đã xóa {{deleteModelTag}}",
	"Deleted {{name}}": "Đã xóa {{name}}",
	"Description": "Mô tả",
	"Didn't fully follow instructions": "Không tuân theo chỉ dẫn một cách đầy đủ",
	"Disabled": "Đã vô hiệu hóa",
	"Discover a model": "Khám phá model",
	"Discover a prompt": "Khám phá thêm prompt mới",
	"Discover, download, and explore custom prompts": "Tìm kiếm, tải về và khám phá thêm các prompt tùy chỉnh",
	"Discover, download, and explore model presets": "Tìm kiếm, tải về và khám phá thêm các thiết lập mô hình sẵn",
	"Display the username instead of You in the Chat": "Hiển thị tên người sử dụng thay vì 'Bạn' trong nội dung chat",
	"Document": "Tài liệu",
	"Document Settings": "Cấu hình kho tài liệu",
	"Documents": "Tài liệu",
	"does not make any external connections, and your data stays securely on your locally hosted server.": "không thực hiện bất kỳ kết nối ngoài nào, và dữ liệu của bạn vẫn được lưu trữ an toàn trên máy chủ lưu trữ cục bộ của bạn.",
	"Don't Allow": "Không Cho phép",
	"Don't have an account?": "Không có tài khoản?",
	"Don't like the style": "Không thích phong cách trả lời",
	"Download": "Tải về",
	"Download canceled": "Đã hủy download",
	"Download Database": "Tải xuống Cơ sở dữ liệu",
	"Drop any files here to add to the conversation": "Thả bất kỳ tệp nào ở đây để thêm vào nội dung chat",
	"e.g. '30s','10m'. Valid time units are 's', 'm', 'h'.": "vd: '30s','10m'. Đơn vị thời gian hợp lệ là 's', 'm', 'h'.",
	"Edit": "Chỉnh sửa",
	"Edit Doc": "Thay đổi tài liệu",
	"Edit User": "Thay đổi thông tin người sử dụng",
	"Email": "Email",
	"Embedding Model": "Mô hình embedding",
	"Embedding Model Engine": "Trình xử lý embedding",
	"Embedding model set to \"{{embedding_model}}\"": "Mô hình embedding đã được thiết lập thành \"{{embedding_model}}\"",
	"Enable Chat History": "Bật Lịch sử chat",
	"Enable New Sign Ups": "Cho phép đăng ký mới",
	"Enabled": "Đã bật",
	"Ensure your CSV file includes 4 columns in this order: Name, Email, Password, Role.": "Đảm bảo tệp CSV của bạn bao gồm 4 cột theo thứ tự sau: Name, Email, Password, Role.",
	"Enter {{role}} message here": "Nhập yêu cầu của {{role}} ở đây",
	"Enter a detail about yourself for your LLMs to recall": "Nhập chi tiết về bản thân của bạn để LLMs có thể nhớ",
	"Enter Chunk Overlap": "Nhập Chunk chồng lấn (overlap)",
	"Enter Chunk Size": "Nhập Kích thước Chunk",
	"Enter Image Size (e.g. 512x512)": "Nhập Kích thước ảnh (vd: 512x512)",
	"Enter language codes": "Nhập mã ngôn ngữ",
	"Enter model tag (e.g. {{modelTag}})": "Nhập thẻ mô hình (vd: {{modelTag}})",
	"Enter Number of Steps (e.g. 50)": "Nhập số Steps (vd: 50)",
	"Enter Score": "Nhập Score",
	"Enter stop sequence": "Nhập stop sequence",
	"Enter Top K": "Nhập Top K",
	"Enter URL (e.g. http://127.0.0.1:7860/)": "Nhập URL (vd: http://127.0.0.1:7860/)",
	"Enter URL (e.g. http://localhost:11434)": "Nhập URL (vd: http://localhost:11434)",
	"Enter Your Email": "Nhập Email của bạn",
	"Enter Your Full Name": "Nhập Họ và Tên của bạn",
	"Enter Your Password": "Nhập Mật khẩu của bạn",
	"Enter Your Role": "Nhập vai trò của bạn",
	"Error": "Lỗi",
	"Experimental": "Thử nghiệm",
	"Export All Chats (All Users)": "Tải về tất cả nội dung chat (tất cả mọi người)",
	"Export Chats": "Tải nội dung chat về máy",
	"Export Documents Mapping": "Tải cấu trúc tài liệu về máy",
	"Export Models": "",
	"Export Prompts": "Tải các prompt về máy",
	"Failed to create API Key.": "Lỗi khởi tạo API Key",
	"Failed to read clipboard contents": "Không thể đọc nội dung clipboard",
	"February": "Tháng 2",
	"Feel free to add specific details": "Mô tả chi tiết về chất lượng của câu hỏi và phương án trả lời",
	"File Mode": "Chế độ Tệp văn bản",
	"File not found.": "Không tìm thấy tệp.",
	"Fingerprint spoofing detected: Unable to use initials as avatar. Defaulting to default profile image.": "Phát hiện giả mạo vân tay: Không thể sử dụng tên viết tắt làm hình đại diện. Mặc định là hình ảnh hồ sơ mặc định.",
	"Fluidly stream large external response chunks": "Truyền tải các khối phản hồi bên ngoài lớn một cách trôi chảy",
	"Focus chat input": "Tập trung vào nội dung chat",
	"Followed instructions perfectly": "Tuân theo chỉ dẫn một cách hoàn hảo",
	"Format your variables using square brackets like this:": "Định dạng các biến của bạn bằng cách sử dụng dấu ngoặc vuông như thế này:",
	"Frequencey Penalty": "",
	"Full Screen Mode": "Chế độ Toàn màn hình",
	"General": "Cài đặt chung",
	"General Settings": "Cấu hình chung",
	"Generating search query": "",
	"Generation Info": "Thông tin chung",
	"Good Response": "Trả lời tốt",
	"h:mm a": "h:mm a",
	"has no conversations.": "không có hội thoại",
	"Hello, {{name}}": "Xin chào {{name}}",
	"Help": "Trợ giúp",
	"Hide": "Ẩn",
	"How can I help you today?": "Tôi có thể giúp gì cho bạn hôm nay?",
	"Hybrid Search": "Tìm kiếm Hybrid",
	"Image Generation (Experimental)": "Tạo ảnh (thử nghiệm)",
	"Image Generation Engine": "Công cụ tạo ảnh",
	"Image Settings": "Cài đặt ảnh",
	"Images": "Hình ảnh",
	"Import Chats": "Nạp lại nội dung chat",
	"Import Documents Mapping": "Nạp cấu trúc tài liệu",
	"Import Models": "Nạp model",
	"Import Prompts": "Nạp các prompt lên hệ thống",
	"Include `--api` flag when running stable-diffusion-webui": "Bao gồm flag `--api` khi chạy stable-diffusion-webui",
	"Info": "Thông tin",
	"Input commands": "Nhập các câu lệnh",
	"Interface": "Giao diện",
	"Invalid Tag": "Tag không hợp lệ",
	"January": "Tháng 1",
	"join our Discord for help.": "tham gia Discord của chúng tôi để được trợ giúp.",
	"JSON": "JSON",
	"JSON Preview": "",
	"July": "Tháng 7",
	"June": "Tháng 6",
	"JWT Expiration": "JWT Hết hạn",
	"JWT Token": "Token JWT",
	"Keep Alive": "Giữ kết nối",
	"Keyboard shortcuts": "Phím tắt",
	"Language": "Ngôn ngữ",
	"Last Active": "Truy cập gần nhất",
	"Light": "Sáng",
	"Listening...": "Đang nghe...",
	"LLMs can make mistakes. Verify important information.": "Hệ thống có thể tạo ra nội dung không chính xác hoặc sai. Hãy kiểm chứng kỹ lưỡng thông tin trước khi tiếp nhận và sử dụng.",
	"LTR": "LTR",
	"Made by OpenWebUI Community": "Được tạo bởi Cộng đồng OpenWebUI",
	"Make sure to enclose them with": "Hãy chắc chắn bao quanh chúng bằng",
	"Manage Models": "Quản lý mô hình",
	"Manage Ollama Models": "Quản lý mô hình với Ollama",
	"March": "Tháng 3",
	"Max Tokens (num_predict)": "",
	"Maximum of 3 models can be downloaded simultaneously. Please try again later.": "Tối đa 3 mô hình có thể được tải xuống cùng lúc. Vui lòng thử lại sau.",
	"May": "Tháng 5",
	"Memories accessible by LLMs will be shown here.": "Memory có thể truy cập bởi LLMs sẽ hiển thị ở đây.",
	"Memory": "Memory",
	"Messages you send after creating your link won't be shared. Users with the URL will be able to view the shared chat.": "Tin nhắn bạn gửi sau khi tạo liên kết sẽ không được chia sẻ. Người dùng có URL sẽ có thể xem cuộc trò chuyện được chia sẻ.",
	"Minimum Score": "Score tối thiểu",
	"Mirostat": "Mirostat",
	"Mirostat Eta": "Mirostat Eta",
	"Mirostat Tau": "Mirostat Tau",
	"MMMM DD, YYYY": "MMMM DD, YYYY",
	"MMMM DD, YYYY HH:mm": "MMMM DD, YYYY HH:mm",
	"Model '{{modelName}}' has been successfully downloaded.": "Mô hình '{{modelName}}' đã được tải xuống thành công.",
	"Model '{{modelTag}}' is already in queue for downloading.": "Mô hình '{{modelTag}}' đã có trong hàng đợi để tải xuống.",
	"Model {{modelId}} not found": "Không tìm thấy Mô hình {{modelId}}",
	"Model {{modelName}} is not vision capable": "",
	"Model filesystem path detected. Model shortname is required for update, cannot continue.": "Đường dẫn hệ thống tệp mô hình được phát hiện. Tên viết tắt mô hình là bắt buộc để cập nhật, không thể tiếp tục.",
	"Model ID": "",
	"Model not selected": "Chưa chọn Mô hình",
	"Model Params": "",
	"Model Whitelisting": "Whitelist mô hình",
	"Model(s) Whitelisted": "các mô hình được cho vào danh sách Whitelist",
	"Modelfile Content": "Nội dung Tệp Mô hình",
	"Models": "Mô hình",
	"More": "Thêm",
	"Name": "Tên",
	"Name Tag": "Tên Thẻ",
	"Name your model": "Tên model",
	"New Chat": "Tạo chat mới",
	"New Password": "Mật khẩu mới",
	"No results found": "Không tìm thấy kết quả",
	"No search query generated": "",
	"No search results found": "",
	"No source available": "Không có nguồn",
	"Not factually correct": "Không chính xác so với thực tế",
	"Note: If you set a minimum score, the search will only return documents with a score greater than or equal to the minimum score.": "Lưu ý: Nếu bạn đặt điểm (Score) tối thiểu thì tìm kiếm sẽ chỉ trả về những tài liệu có điểm lớn hơn hoặc bằng điểm tối thiểu.",
	"Notifications": "Thông báo trên máy tính (Notification)",
	"November": "Tháng 11",
	"October": "Tháng 10",
	"Off": "Tắt",
	"Okay, Let's Go!": "Được rồi, Bắt đầu thôi!",
	"OLED Dark": "OLED Dark",
	"Ollama": "Ollama",
	"Ollama API": "",
	"Ollama Version": "Phiên bản Ollama",
	"On": "Bật",
	"Only": "Only",
	"Only alphanumeric characters and hyphens are allowed in the command string.": "Chỉ ký tự số và gạch nối được phép trong chuỗi lệnh.",
	"Oops! Hold tight! Your files are still in the processing oven. We're cooking them up to perfection. Please be patient and we'll let you know once they're ready.": "Vui lòng kiên nhẫn chờ đợi! Các tệp của bạn vẫn đang trong được phân tích và xử lý. Chúng tôi đang cố gắng hoàn thành chúng. Vui lòng kiên nhẫn và chúng tôi sẽ cho bạn biết khi chúng sẵn sàng.",
	"Oops! Looks like the URL is invalid. Please double-check and try again.": "Rất tiếc! URL dường như không hợp lệ. Vui lòng kiểm tra lại và thử lại.",
	"Oops! You're using an unsupported method (frontend only). Please serve the WebUI from the backend.": "Rất tiếc! Bạn đang sử dụng một phương thức không được hỗ trợ (chỉ dành cho frontend). Vui lòng cung cấp phương thức cho WebUI từ phía backend.",
	"Open": "Mở",
	"Open AI": "Open AI",
	"Open AI (Dall-E)": "Open AI (Dall-E)",
	"Open new chat": "Mở nội dung chat mới",
	"OpenAI": "OpenAI",
	"OpenAI API": "API OpenAI",
	"OpenAI API Config": "Cấu hình API OpenAI",
	"OpenAI API Key is required.": "Bắt buộc nhập API OpenAI Key.",
	"OpenAI URL/Key required.": "Yêu cầu URL/Key API OpenAI.",
	"or": "hoặc",
	"Other": "Khác",
	"Password": "Mật khẩu",
	"PDF document (.pdf)": "Tập tin PDF (.pdf)",
	"PDF Extract Images (OCR)": "Trích xuất ảnh từ PDF (OCR)",
	"pending": "đang chờ phê duyệt",
	"Permission denied when accessing microphone: {{error}}": "Quyền truy cập micrô bị từ chối: {{error}}",
	"Personalization": "Cá nhân hóa",
	"Plain text (.txt)": "Văn bản thô (.txt)",
	"Playground": "Thử nghiệm (Playground)",
	"Positive attitude": "Thái độ tích cực",
	"Previous 30 days": "30 ngày trước",
	"Previous 7 days": "7 ngày trước",
	"Profile Image": "Ảnh đại diện",
	"Prompt": "Prompt",
	"Prompt (e.g. Tell me a fun fact about the Roman Empire)": "Prompt (ví dụ: Hãy kể cho tôi một sự thật thú vị về Đế chế La Mã)",
	"Prompt Content": "Nội dung prompt",
	"Prompt suggestions": "Gợi ý prompt",
	"Prompts": "Prompt",
	"Pull \"{{searchValue}}\" from Ollama.com": "Tải \"{{searchValue}}\" từ Ollama.com",
	"Pull a model from Ollama.com": "Tải mô hình từ Ollama.com",
	"Query Params": "Tham số Truy vấn",
	"RAG Template": "Mẫu prompt cho RAG",
	"Read Aloud": "Đọc ra loa",
	"Record voice": "Ghi âm",
	"Redirecting you to OpenWebUI Community": "Đang chuyển hướng bạn đến Cộng đồng OpenWebUI",
	"Refused when it shouldn't have": "Từ chối trả lời mà nhẽ không nên làm vậy",
	"Regenerate": "Tạo sinh lại câu trả lời",
	"Release Notes": "Mô tả những cập nhật mới",
	"Remove": "Xóa",
	"Remove Model": "Xóa model",
	"Rename": "Đổi tên",
	"Repeat Last N": "Repeat Last N",
	"Request Mode": "Request Mode",
	"Reranking Model": "Reranking Model",
	"Reranking model disabled": "Reranking model disabled",
	"Reranking model set to \"{{reranking_model}}\"": "Reranking model set to \"{{reranking_model}}\"",
	"Reset Vector Storage": "Cài đặt lại Vector Storage",
	"Response AutoCopy to Clipboard": "Tự động Sao chép Phản hồi vào clipboard",
	"Role": "Vai trò",
	"Rosé Pine": "Rosé Pine",
	"Rosé Pine Dawn": "Rosé Pine Dawn",
	"RTL": "RTL",
	"Save": "Lưu",
	"Save & Create": "Lưu & Tạo",
	"Save & Update": "Lưu & Cập nhật",
	"Saving chat logs directly to your browser's storage is no longer supported. Please take a moment to download and delete your chat logs by clicking the button below. Don't worry, you can easily re-import your chat logs to the backend through": "Không còn hỗ trợ lưu trữ lịch sử chat trực tiếp vào bộ nhớ trình duyệt của bạn. Vui lòng dành thời gian để tải xuống và xóa lịch sử chat của bạn bằng cách nhấp vào nút bên dưới. Đừng lo lắng, bạn có thể dễ dàng nhập lại lịch sử chat của mình vào backend thông qua",
	"Scan": "Quét tài liệu",
	"Scan complete!": "Quét hoàn tất!",
	"Scan for documents from {{path}}": "Quét tài liệu từ đường dẫn: {{path}}",
	"Search": "Tìm kiếm",
	"Search a model": "Tìm model",
<<<<<<< HEAD
	"Search Chats": "",
=======
	"Search Chats": "Tìm kiếm các cuộc Chat",
>>>>>>> b6b71c08
	"Search Documents": "Tìm tài liệu",
	"Search Models": "Tìm model",
	"Search Prompts": "Tìm prompt",
	"Search Results": "",
	"Searching the web for '{{searchQuery}}'": "",
	"See readme.md for instructions": "Xem readme.md để biết hướng dẫn",
	"See what's new": "Xem những cập nhật mới",
	"Seed": "Seed",
	"Select a base model": "Chọn một base model",
	"Select a mode": "Chọn một chế độ",
	"Select a model": "Chọn mô hình",
	"Select an Ollama instance": "Chọn một thực thể Ollama",
	"Select model": "Chọn model",
	"Selected model(s) do not support image inputs": "",
	"Send": "Gửi",
	"Send a Message": "Gửi yêu cầu",
	"Send message": "Gửi yêu cầu",
	"September": "Tháng 9",
	"Server connection verified": "Kết nối máy chủ đã được xác minh",
	"Set as default": "Đặt làm mặc định",
	"Set Default Model": "Đặt Mô hình Mặc định",
	"Set embedding model (e.g. {{model}})": "Thiết lập mô hình embedding (ví dụ: {{model}})",
	"Set Image Size": "Đặt Kích thước ảnh",
	"Set Model": "Thiết lập mô hình",
	"Set reranking model (e.g. {{model}})": "Thiết lập mô hình reranking (ví dụ: {{model}})",
	"Set Steps": "Đặt Số Bước",
	"Set Task Model": "",
	"Set Voice": "Đặt Giọng nói",
	"Settings": "Cài đặt",
	"Settings saved successfully!": "Cài đặt đã được lưu thành công!",
	"Share": "Chia sẻ",
	"Share Chat": "Chia sẻ Chat",
	"Share to OpenWebUI Community": "Chia sẻ đến Cộng đồng OpenWebUI",
	"short-summary": "tóm tắt ngắn",
	"Show": "Hiển thị",
	"Show shortcuts": "Hiển thị phím tắt",
	"Showcased creativity": "Thể hiện sự sáng tạo",
	"sidebar": "thanh bên",
	"Sign in": "Đăng nhập",
	"Sign Out": "Đăng xuất",
	"Sign up": "Đăng ký",
	"Signing in": "Đăng nhập",
	"Source": "Nguồn",
	"Speech recognition error: {{error}}": "Lỗi nhận dạng giọng nói: {{error}}",
	"Speech-to-Text Engine": "Công cụ Nhận dạng Giọng nói",
	"SpeechRecognition API is not supported in this browser.": "Trình duyệt này không hỗ trợ API Nhận dạng Giọng nói.",
	"Stop Sequence": "Trình tự Dừng",
	"STT Settings": "Cài đặt Nhận dạng Giọng nói",
	"Submit": "Gửi",
	"Subtitle (e.g. about the Roman Empire)": "Phụ đề (ví dụ: về Đế chế La Mã)",
	"Success": "Thành công",
	"Successfully updated.": "Đã cập nhật thành công.",
	"Suggested": "Gợi ý một số mẫu prompt",
	"System": "Hệ thống",
	"System Prompt": "Prompt Hệ thống (System Prompt)",
	"Tags": "Thẻ",
	"Tell us more:": "Hãy cho chúng tôi hiểu thêm về chất lượng của câu trả lời:",
	"Temperature": "Mức độ sáng tạo",
	"Template": "Mẫu",
	"Text Completion": "Hoàn tất Văn bản",
	"Text-to-Speech Engine": "Công cụ Chuyển Văn bản thành Giọng nói",
	"Tfs Z": "Tfs Z",
	"Thanks for your feedback!": "Cám ơn bạn đã gửi phản hồi!",
	"The score should be a value between 0.0 (0%) and 1.0 (100%).": "Điểm (score) phải có giá trị từ 0,0 (0%) đến 1,0 (100%).",
	"Theme": "Chủ đề",
	"This ensures that your valuable conversations are securely saved to your backend database. Thank you!": "Điều này đảm bảo rằng các nội dung chat có giá trị của bạn được lưu an toàn vào cơ sở dữ liệu backend của bạn. Cảm ơn bạn!",
	"This setting does not sync across browsers or devices.": "Cài đặt này không đồng bộ hóa trên các trình duyệt hoặc thiết bị.",
	"Thorough explanation": "Giải thích kỹ lưỡng",
	"Tip: Update multiple variable slots consecutively by pressing the tab key in the chat input after each replacement.": "Mẹo: Cập nhật nhiều khe biến liên tiếp bằng cách nhấn phím tab trong đầu vào trò chuyện sau mỗi việc thay thế.",
	"Title": "Tiêu đề",
	"Title (e.g. Tell me a fun fact)": "Tiêu đề (ví dụ: Hãy kể cho tôi một sự thật thú vị về...)",
	"Title Auto-Generation": "Tự động Tạo Tiêu đề",
	"Title cannot be an empty string.": "Tiêu đề không được phép bỏ trống",
	"Title Generation Prompt": "Prompt tạo tiêu đề",
	"to": " - ",
	"To access the available model names for downloading,": "Để truy cập các tên mô hình có sẵn để tải xuống,",
	"To access the GGUF models available for downloading,": "Để truy cập các mô hình GGUF có sẵn để tải xuống,",
	"to chat input.": "đến đầu vào trò chuyện.",
	"Today": "Hôm nay",
	"Toggle settings": "Bật/tắt cài đặt",
	"Toggle sidebar": "Bật/tắt thanh bên",
	"Top K": "Top K",
	"Top P": "Top P",
	"Trouble accessing Ollama?": "Gặp vấn đề khi truy cập Ollama?",
	"TTS Settings": "Cài đặt Chuyển văn bản thành Giọng nói",
	"Type": "Kiểu",
	"Type Hugging Face Resolve (Download) URL": "Nhập URL Hugging Face Resolve (Tải xuống)",
	"Uh-oh! There was an issue connecting to {{provider}}.": "Ồ! Đã xảy ra sự cố khi kết nối với {{provider}}.",
	"Unknown File Type '{{file_type}}', but accepting and treating as plain text": "Loại Tệp Không xác định '{{file_type}}', nhưng đang chấp nhận và xử lý như văn bản thô",
	"Update and Copy Link": "Cập nhật và sao chép link",
	"Update password": "Cập nhật mật khẩu",
	"Upload a GGUF model": "Tải lên mô hình GGUF",
	"Upload files": "Tải tệp lên hệ thống",
	"Upload Progress": "Tiến trình tải tệp lên hệ thống",
	"URL Mode": "Chế độ URL",
	"Use '#' in the prompt input to load and select your documents.": "Sử dụng '#' trong đầu vào của prompt để tải về và lựa chọn tài liệu của bạn cần truy vấn.",
	"Use Gravatar": "Sử dụng Gravatar",
	"Use Initials": "Sử dụng tên viết tắt",
	"user": "Người sử dụng",
	"User Permissions": "Phân quyền sử dụng",
	"Users": "người sử dụng",
	"Utilize": "Sử dụng",
	"Valid time units:": "Đơn vị thời gian hợp lệ:",
	"variable": "biến",
	"variable to have them replaced with clipboard content.": "biến để có chúng được thay thế bằng nội dung clipboard.",
	"Version": "Version",
	"Warning": "Cảnh báo",
	"Warning: If you update or change your embedding model, you will need to re-import all documents.": "Cảnh báo: Nếu cập nhật hoặc thay đổi embedding model, bạn sẽ cần cập nhật lại tất cả tài liệu.",
	"Web": "Web",
	"Web Loader Settings": "Cài đặt Web Loader",
	"Web Params": "Web Params",
	"Web Search Disabled": "",
	"Web Search Enabled": "",
	"Webhook URL": "Webhook URL",
	"WebUI Add-ons": "Tiện ích WebUI",
	"WebUI Settings": "Cài đặt WebUI",
	"WebUI will make requests to": "WebUI sẽ thực hiện các yêu cầu đến",
	"What’s New in": "Thông tin mới về",
	"When history is turned off, new chats on this browser won't appear in your history on any of your devices.": "Khi chế độ lịch sử chat đã tắt, các nội dung chat mới trên trình duyệt này sẽ không xuất hiện trên bất kỳ thiết bị nào của bạn.",
	"Whisper (Local)": "Whisper (Local)",
	"Workspace": "Workspace",
	"Write a prompt suggestion (e.g. Who are you?)": "Hãy viết một prompt (vd: Bạn là ai?)",
	"Write a summary in 50 words that summarizes [topic or keyword].": "Viết một tóm tắt trong vòng 50 từ cho [chủ đề hoặc từ khóa].",
	"Yesterday": "Hôm qua",
	"You": "Bạn",
	"You cannot clone a base model": "Bạn không thể nhân bản base model",
	"You have no archived conversations.": "Bạn chưa lưu trữ một nội dung chat nào",
	"You have shared this chat": "Bạn vừa chia sẻ chat này",
	"You're a helpful assistant.": "Bạn là một trợ lý hữu ích.",
	"You're now logged in.": "Bạn đã đăng nhập.",
	"Youtube": "Youtube",
	"Youtube Loader Settings": "Cài đặt Youtube Loader"
}<|MERGE_RESOLUTION|>--- conflicted
+++ resolved
@@ -48,11 +48,7 @@
 	"API keys": "API Keys",
 	"April": "Tháng 4",
 	"Archive": "Lưu trữ",
-<<<<<<< HEAD
-	"Archive All Chats": "",
-=======
 	"Archive All Chats": "Lưu tất cả các cuộc Chat",
->>>>>>> b6b71c08
 	"Archived Chats": "bản ghi trò chuyện",
 	"are allowed - Activate this command by typing": "được phép - Kích hoạt lệnh này bằng cách gõ",
 	"Are you sure?": "Bạn có chắc chắn không?",
@@ -371,11 +367,7 @@
 	"Scan for documents from {{path}}": "Quét tài liệu từ đường dẫn: {{path}}",
 	"Search": "Tìm kiếm",
 	"Search a model": "Tìm model",
-<<<<<<< HEAD
-	"Search Chats": "",
-=======
 	"Search Chats": "Tìm kiếm các cuộc Chat",
->>>>>>> b6b71c08
 	"Search Documents": "Tìm tài liệu",
 	"Search Models": "Tìm model",
 	"Search Prompts": "Tìm prompt",
