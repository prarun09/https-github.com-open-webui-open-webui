import katex from 'katex';

const DELIMITER_LIST = [
	{ left: '$$\n', right: '\n$$', display: true },
<<<<<<< HEAD
	{ left: '$$', right: '$$', display: false },
=======
	{ left: '$$', right: '$$', display: false }, // This should be on top to prevent conflict with $ delimiter
>>>>>>> 534e4c90
	{ left: '$', right: '$', display: false },
	{ left: '\\pu{', right: '}', display: false },
	{ left: '\\ce{', right: '}', display: false },
	{ left: '\\(', right: '\\)', display: false },
<<<<<<< HEAD
	// { left: '( ', right: ' )', display: false },
	{ left: '\\[', right: '\\]', display: true },
	// { left: '[ ', right: ' ]', display: true }
=======
	{ left: '\\[\n', right: '\n\\]', display: true },
	{ left: '\\[', right: '\\]', display: false }
>>>>>>> 534e4c90
];

// const DELIMITER_LIST = [
//     { left: '$$', right: '$$', display: false },
//     { left: '$', right: '$', display: false },
// ];

// const inlineRule = /^(\${1,2})(?!\$)((?:\\.|[^\\\n])*?(?:\\.|[^\\\n\$]))\1(?=[\s?!\.,:？！。，：]|$)/;
// const blockRule = /^(\${1,2})\n((?:\\[^]|[^\\])+?)\n\1(?:\n|$)/;

let inlinePatterns = [];
let blockPatterns = [];

function escapeRegex(string) {
	return string.replace(/[-\/\\^$*+?.()|[\]{}（）]/g, '\\$&');
}

function generateRegexRules(delimiters) {
	delimiters.forEach((delimiter) => {
		const { left, right, display } = delimiter;
		// Ensure regex-safe delimiters
		const escapedLeft = escapeRegex(left);
		const escapedRight = escapeRegex(right);

		if (!display) {
			inlinePatterns.push(`${escapedLeft}((?:\\\\[^]|[^\\\\])+?)${escapedRight}`);
		} else {
			blockPatterns.push(`${escapedLeft}((?:\\\\[^]|[^\\\\])+?)${escapedRight}`);
		}
	});

	const inlineRule = new RegExp(`^(${inlinePatterns.join('|')})(?=[\\s?!.,:？！。，：]|$)`, 'u');
	const blockRule = new RegExp(`^(${blockPatterns.join('|')})(?=[\\s?!.,:？！。，：]|$)`, 'u');

	return { inlineRule, blockRule };
}

const { inlineRule, blockRule } = generateRegexRules(DELIMITER_LIST);

export default function (options = {}) {
	return {
		extensions: [
			blockKatex(options), // This should be on top to prevent conflict with inline delimiters.
			inlineKatex(options)
		]
	};
}

<<<<<<< HEAD
function createRenderer(options, newlineAfter) {
	return (token) =>
		// katex.renderToString(token.text, { ...options, displayMode: token.displayMode }) +
		// (newlineAfter ? '\n' : '');
		katex.renderToString(token.text, { ...options, displayMode: token.displayMode });
}

function inlineKatex(options, renderer) {
	// const ruleReg = inlineRule;
	return {
		name: 'inlineKatex',
		level: 'inline',
		// start(src) {
		// 	let index;
		// 	let indexSrc = src;

		// 	while (indexSrc) {
		// 		index = indexSrc.indexOf('$');
		// 		if (index === -1) {
		// 			return;
		// 		}
		// 		const f = index === 0 || indexSrc.charAt(index - 1) === ' ';
		// 		if (f) {
		// 			const possibleKatex = indexSrc.substring(index);

		// 			if (possibleKatex.match(ruleReg)) {
		// 				return index;
		// 			}
		// 		}

		// 		indexSrc = indexSrc.substring(index + 1).replace(/^\$+/, '');
		// 	}
		// },
		start(src: string) {
			return src.indexOf('$')
		},
		tokenizer(src, tokens) {
			const match = src.match(/^\$+([^$\n]+?)\$+/)

			if (match) {
				return {
					type: 'inlineKatex',
					raw: match[0],
					text: match[1].trim(),
					displayMode: match[0].startsWith('$$')
				}
			}
		},
		renderer
=======
function katexStart(src, displayMode: boolean) {
	let ruleReg = displayMode ? blockRule : inlineRule;

	let indexSrc = src;

	while (indexSrc) {
		let index = -1;
		let startIndex = -1;
		let startDelimiter = '';
		let endDelimiter = '';
		for (let delimiter of DELIMITER_LIST) {
			if (delimiter.display !== displayMode) {
				continue;
			}

			startIndex = indexSrc.indexOf(delimiter.left);
			if (startIndex === -1) {
				continue;
			}

			index = startIndex;
			startDelimiter = delimiter.left;
			endDelimiter = delimiter.right;
		}

		if (index === -1) {
			return;
		}

		const f = index === 0 || indexSrc.charAt(index - 1) === ' ';
		if (f) {
			const possibleKatex = indexSrc.substring(index);

			if (possibleKatex.match(ruleReg)) {
				return index;
			}
		}

		indexSrc = indexSrc.substring(index + startDelimiter.length).replace(endDelimiter, '');
	}
}

function katexTokenizer(src, tokens, displayMode: boolean) {
	let ruleReg = displayMode ? blockRule : inlineRule;
	let type = displayMode ? 'blockKatex' : 'inlineKatex';

	const match = src.match(ruleReg);

	if (match) {
		const text = match
			.slice(2)
			.filter((item) => item)
			.find((item) => item.trim());

		return {
			type,
			raw: match[0],
			text: text,
			displayMode
		};
	}
}

function inlineKatex(options) {
	return {
		name: 'inlineKatex',
		level: 'inline',
		start(src) {
			return katexStart(src, false);
		},
		tokenizer(src, tokens) {
			return katexTokenizer(src, tokens, false);
		}
>>>>>>> 534e4c90
	};
}

function blockKatex(options) {
	return {
		name: 'blockKatex',
		level: 'block',
<<<<<<< HEAD
		tokenizer(src, tokens) {
			const match = src.match(blockRule);

			if (match) {
				const text = match
					.slice(2)
					.filter((item) => item)
					.find((item) => item.trim());

				return {
					type: 'blockKatex',
					raw: match[0],
					text: text,
					displayMode: match[0].startsWith('$$') || match[0].startsWith('\\[')
				};
			}
=======
		start(src) {
			return katexStart(src, true);
>>>>>>> 534e4c90
		},
		tokenizer(src, tokens) {
			return katexTokenizer(src, tokens, true);
		}
	};
}<|MERGE_RESOLUTION|>--- conflicted
+++ resolved
@@ -2,23 +2,14 @@
 
 const DELIMITER_LIST = [
 	{ left: '$$\n', right: '\n$$', display: true },
-<<<<<<< HEAD
 	{ left: '$$', right: '$$', display: false },
-=======
-	{ left: '$$', right: '$$', display: false }, // This should be on top to prevent conflict with $ delimiter
->>>>>>> 534e4c90
 	{ left: '$', right: '$', display: false },
 	{ left: '\\pu{', right: '}', display: false },
 	{ left: '\\ce{', right: '}', display: false },
 	{ left: '\\(', right: '\\)', display: false },
-<<<<<<< HEAD
 	// { left: '( ', right: ' )', display: false },
 	{ left: '\\[', right: '\\]', display: true },
 	// { left: '[ ', right: ' ]', display: true }
-=======
-	{ left: '\\[\n', right: '\n\\]', display: true },
-	{ left: '\\[', right: '\\]', display: false }
->>>>>>> 534e4c90
 ];
 
 // const DELIMITER_LIST = [
@@ -67,7 +58,6 @@
 	};
 }
 
-<<<<<<< HEAD
 function createRenderer(options, newlineAfter) {
 	return (token) =>
 		// katex.renderToString(token.text, { ...options, displayMode: token.displayMode }) +
@@ -117,81 +107,6 @@
 			}
 		},
 		renderer
-=======
-function katexStart(src, displayMode: boolean) {
-	let ruleReg = displayMode ? blockRule : inlineRule;
-
-	let indexSrc = src;
-
-	while (indexSrc) {
-		let index = -1;
-		let startIndex = -1;
-		let startDelimiter = '';
-		let endDelimiter = '';
-		for (let delimiter of DELIMITER_LIST) {
-			if (delimiter.display !== displayMode) {
-				continue;
-			}
-
-			startIndex = indexSrc.indexOf(delimiter.left);
-			if (startIndex === -1) {
-				continue;
-			}
-
-			index = startIndex;
-			startDelimiter = delimiter.left;
-			endDelimiter = delimiter.right;
-		}
-
-		if (index === -1) {
-			return;
-		}
-
-		const f = index === 0 || indexSrc.charAt(index - 1) === ' ';
-		if (f) {
-			const possibleKatex = indexSrc.substring(index);
-
-			if (possibleKatex.match(ruleReg)) {
-				return index;
-			}
-		}
-
-		indexSrc = indexSrc.substring(index + startDelimiter.length).replace(endDelimiter, '');
-	}
-}
-
-function katexTokenizer(src, tokens, displayMode: boolean) {
-	let ruleReg = displayMode ? blockRule : inlineRule;
-	let type = displayMode ? 'blockKatex' : 'inlineKatex';
-
-	const match = src.match(ruleReg);
-
-	if (match) {
-		const text = match
-			.slice(2)
-			.filter((item) => item)
-			.find((item) => item.trim());
-
-		return {
-			type,
-			raw: match[0],
-			text: text,
-			displayMode
-		};
-	}
-}
-
-function inlineKatex(options) {
-	return {
-		name: 'inlineKatex',
-		level: 'inline',
-		start(src) {
-			return katexStart(src, false);
-		},
-		tokenizer(src, tokens) {
-			return katexTokenizer(src, tokens, false);
-		}
->>>>>>> 534e4c90
 	};
 }
 
@@ -199,7 +114,6 @@
 	return {
 		name: 'blockKatex',
 		level: 'block',
-<<<<<<< HEAD
 		tokenizer(src, tokens) {
 			const match = src.match(blockRule);
 
@@ -216,10 +130,6 @@
 					displayMode: match[0].startsWith('$$') || match[0].startsWith('\\[')
 				};
 			}
-=======
-		start(src) {
-			return katexStart(src, true);
->>>>>>> 534e4c90
 		},
 		tokenizer(src, tokens) {
 			return katexTokenizer(src, tokens, true);
