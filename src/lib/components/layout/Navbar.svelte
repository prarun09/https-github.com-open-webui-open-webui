<script lang="ts">
	import { getContext } from 'svelte';
	import { toast } from 'svelte-sonner';

	import {
		WEBUI_NAME,
		chatId,
		mobile,
		settings,
		showArchivedChats,
		showControls,
		showSidebar,
		user
	} from '$lib/stores';

	import { slide } from 'svelte/transition';
	import ShareChatModal from '../chat/ShareChatModal.svelte';
	import ModelSelector from '../chat/ModelSelector.svelte';
	import Tooltip from '../common/Tooltip.svelte';
	import Menu from './Navbar/Menu.svelte';
	import { page } from '$app/stores';
	import UserMenu from './Sidebar/UserMenu.svelte';
	import MenuLines from '../icons/MenuLines.svelte';
	import AdjustmentsHorizontal from '../icons/AdjustmentsHorizontal.svelte';
	import Map from '../icons/Map.svelte';

	const i18n = getContext('i18n');

	export let initNewChat: Function;
	export let title: string = $WEBUI_NAME;
	export let shareEnabled: boolean = false;

	export let chat;
	export let selectedModels;
	export let showModelSelector = true;

	let showShareChatModal = false;
	let showDownloadChatModal = false;
</script>

<ShareChatModal bind:show={showShareChatModal} chatId={$chatId} />
<nav id="nav" class=" sticky py-2.5 top-0 flex flex-row justify-center z-10">
	<div class=" flex max-w-full w-full mx-auto px-5 pt-0.5 md:px-[1rem]">
		<div class="flex items-center w-full max-w-full">
			<div
				class="{$showSidebar
					? 'md:hidden'
					: ''} mr-3 self-start flex flex-none items-center text-gray-600 dark:text-gray-400"
			>
				<button
					id="sidebar-toggle-button"
					class="cursor-pointer px-2 py-2 flex rounded-xl hover:bg-gray-50 dark:hover:bg-gray-850 transition"
					on:click={() => {
						showSidebar.set(!$showSidebar);
					}}
					aria-label="Toggle Sidebar"
				>
					<div class=" m-auto self-center">
						<MenuLines />
					</div>
				</button>
			</div>

			<div class="flex-1 overflow-hidden max-w-full">
				{#if showModelSelector}
					<ModelSelector bind:selectedModels showSetDefault={!shareEnabled} />
				{/if}
			</div>

			<div class="self-start flex flex-none items-center text-gray-600 dark:text-gray-400">
				<!-- <div class="md:hidden flex self-center w-[1px] h-5 mx-2 bg-gray-300 dark:bg-stone-700" /> -->

				{#if shareEnabled && chat && chat.id}
					<Menu
						{chat}
						{shareEnabled}
						shareHandler={() => {
							showShareChatModal = !showShareChatModal;
						}}
						downloadHandler={() => {
							showDownloadChatModal = !showDownloadChatModal;
						}}
					>
						<button
							class="flex cursor-pointer px-2 py-2 rounded-xl hover:bg-gray-50 dark:hover:bg-gray-850 transition"
							id="chat-context-menu-button"
						>
							<div class=" m-auto self-center">
								<svg
									xmlns="http://www.w3.org/2000/svg"
									fill="none"
									viewBox="0 0 24 24"
									stroke-width="1.5"
									stroke="currentColor"
									class="size-5"
								>
									<path
										stroke-linecap="round"
										stroke-linejoin="round"
										d="M6.75 12a.75.75 0 1 1-1.5 0 .75.75 0 0 1 1.5 0ZM12.75 12a.75.75 0 1 1-1.5 0 .75.75 0 0 1 1.5 0ZM18.75 12a.75.75 0 1 1-1.5 0 .75.75 0 0 1 1.5 0Z"
									/>
								</svg>
							</div>
						</button>
					</Menu>
				{/if}

<<<<<<< HEAD
				<Tooltip content={$i18n.t('Controls')}>
					<button
						class="hidden md:flex cursor-pointer px-2 py-2 rounded-xl hover:bg-gray-50 dark:hover:bg-gray-850 transition"
						on:click={() => {
							showControls = !showControls;
						}}
						aria-label="Controls"
					>
						<div class=" m-auto self-center">
							<AdjustmentsHorizontal className=" size-5" strokeWidth="0.5" />
						</div>
					</button>
				</Tooltip>
=======
				{#if !$mobile}
					<Tooltip content={$i18n.t('Controls')}>
						<button
							class=" flex cursor-pointer px-2 py-2 rounded-xl hover:bg-gray-50 dark:hover:bg-gray-850 transition"
							on:click={() => {
								showControls.set(!$showControls);
							}}
							aria-label="Controls"
						>
							<div class=" m-auto self-center">
								<AdjustmentsHorizontal className=" size-5" strokeWidth="0.5" />
							</div>
						</button>
					</Tooltip>
				{/if}
>>>>>>> 5c16631e

				<Tooltip content={$i18n.t('New Chat')}>
					<button
						id="new-chat-button"
						class=" flex {$showSidebar
							? 'md:hidden'
							: ''} cursor-pointer px-2 py-2 rounded-xl text-gray-600 dark:text-gray-400 hover:bg-gray-50 dark:hover:bg-gray-850 transition"
						on:click={() => {
							initNewChat();
						}}
						aria-label="New Chat"
					>
						<div class=" m-auto self-center">
							<svg
								xmlns="http://www.w3.org/2000/svg"
								viewBox="0 0 20 20"
								fill="currentColor"
								class="w-5 h-5"
							>
								<path
									d="M5.433 13.917l1.262-3.155A4 4 0 017.58 9.42l6.92-6.918a2.121 2.121 0 013 3l-6.92 6.918c-.383.383-.84.685-1.343.886l-3.154 1.262a.5.5 0 01-.65-.65z"
								/>
								<path
									d="M3.5 5.75c0-.69.56-1.25 1.25-1.25H10A.75.75 0 0010 3H4.75A2.75 2.75 0 002 5.75v9.5A2.75 2.75 0 004.75 18h9.5A2.75 2.75 0 0017 15.25V10a.75.75 0 00-1.5 0v5.25c0 .69-.56 1.25-1.25 1.25h-9.5c-.69 0-1.25-.56-1.25-1.25v-9.5z"
								/>
							</svg>
						</div>
					</button>
				</Tooltip>

				{#if $user !== undefined}
					<UserMenu
						className="max-w-[200px]"
						role={$user.role}
						on:show={(e) => {
							if (e.detail === 'archived-chat') {
								showArchivedChats.set(true);
							}
						}}
					>
						<button
							class="select-none flex rounded-xl p-1.5 w-full hover:bg-gray-50 dark:hover:bg-gray-850 transition"
							aria-label="User Menu"
						>
							<div class=" self-center">
								<img
									src={$user.profile_image_url}
									class="size-6 object-cover rounded-full"
									alt="User profile"
									draggable="false"
								/>
							</div>
						</button>
					</UserMenu>
				{/if}
			</div>
		</div>
	</div>
</nav><|MERGE_RESOLUTION|>--- conflicted
+++ resolved
@@ -105,7 +105,6 @@
 					</Menu>
 				{/if}
 
-<<<<<<< HEAD
 				<Tooltip content={$i18n.t('Controls')}>
 					<button
 						class="hidden md:flex cursor-pointer px-2 py-2 rounded-xl hover:bg-gray-50 dark:hover:bg-gray-850 transition"
@@ -119,23 +118,6 @@
 						</div>
 					</button>
 				</Tooltip>
-=======
-				{#if !$mobile}
-					<Tooltip content={$i18n.t('Controls')}>
-						<button
-							class=" flex cursor-pointer px-2 py-2 rounded-xl hover:bg-gray-50 dark:hover:bg-gray-850 transition"
-							on:click={() => {
-								showControls.set(!$showControls);
-							}}
-							aria-label="Controls"
-						>
-							<div class=" m-auto self-center">
-								<AdjustmentsHorizontal className=" size-5" strokeWidth="0.5" />
-							</div>
-						</button>
-					</Tooltip>
-				{/if}
->>>>>>> 5c16631e
 
 				<Tooltip content={$i18n.t('New Chat')}>
 					<button
