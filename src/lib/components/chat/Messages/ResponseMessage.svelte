--- conflicted
+++ resolved
@@ -81,41 +81,8 @@
 		replaceTokens(sanitizeResponseContent(message?.content), model?.name, $user?.name)
 	);
 
-<<<<<<< HEAD
-	const renderer = new marked.Renderer();
-
-	// For code blocks with simple backticks
-	renderer.codespan = (code) => {
-		return `<code>${code.replaceAll('&amp;', '&')}</code>`;
-	};
-
-	// Open all links in a new tab/window (from https://github.com/markedjs/marked/issues/655#issuecomment-383226346)
-	const origLinkRenderer = renderer.link;
-	renderer.link = (href, title, text) => {
-		const html = origLinkRenderer.call(renderer, href, title, text);
-		return html.replace(/^<a /, '<a target="_blank" rel="nofollow" ');
-	};
-
-	renderer.image = function (href, title, text) {
-		return `<div class="image-preview " style="z-index: 20; position: relative;" data-src="${href}" data-alt="${text}" ></div>`;
-	};
-
-	const { extensions, ...defaults } = marked.getDefaults() as marked.MarkedOptions & {
-		// eslint-disable-next-line @typescript-eslint/no-explicit-any
-		extensions: any;
-	};
-
-	function escapeMhchem(text: string) {
-		return text.replace(/^\\s*```/gm, '```');
-	}
-
-=======
->>>>>>> 9581bf5d
 	$: if (message) {
-		let processedContent = escapeMhchem(message.content);
-		message.content = processedContent;
 		renderStyling();
-		processPlaceholders();
 	}
 
 	const renderStyling = async () => {
@@ -389,7 +356,6 @@
 		(async () => {
 			await tick();
 			renderStyling();
-			processPlaceholders();
 
 			await mermaid.run({
 				querySelector: '.mermaid'
@@ -397,21 +363,6 @@
 		})();
 	}
 
-	function processPlaceholders() {
-		const placeholders = document.querySelectorAll('.image-preview');
-		placeholders.forEach((placeholder) => {
-			const src = placeholder.getAttribute('data-src');
-			const alt = placeholder.getAttribute('data-alt');
-			const isMarkdown = true;
-			placeholder.innerHTML = '';
-
-			new Image({
-				target: placeholder,
-				props: { src, alt, isMarkdown }
-			});
-		});
-	}
-
 	onMount(async () => {
 		await tick();
 		renderStyling();
@@ -419,8 +370,6 @@
 		await mermaid.run({
 			querySelector: '.mermaid'
 		});
-
-		setTimeout(processPlaceholders, 0);
 	});
 </script>
 
@@ -456,7 +405,7 @@
 						{#each message.files as file}
 							<div>
 								{#if file.type === 'image'}
-									<Image src={file.url} />
+									<Image src={file.url} isMarkdown={true} />
 								{/if}
 							</div>
 						{/each}
