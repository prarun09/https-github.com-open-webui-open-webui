--- conflicted
+++ resolved
@@ -1,21 +1,13 @@
 <script lang="ts">
-<<<<<<< HEAD
-	import { copyToClipboard } from '$lib/utils';
-=======
->>>>>>> 8afc8c57
 	import hljs from 'highlight.js';
 	import { loadPyodide } from 'pyodide';
-<<<<<<< HEAD
-=======
 	import { getContext, getAllContexts } from 'svelte';
 	import { copyToClipboard } from '$lib/utils';
 
 	import 'highlight.js/styles/github-dark.min.css';
 
->>>>>>> 8afc8c57
 	import PyodideWorker from '$lib/workers/pyodide.worker?worker';
 	import { loadSandpackClient } from '@codesandbox/sandpack-client';
-	import { getContext } from 'svelte';
 
 	const i18n = getContext('i18n');
 
@@ -24,7 +16,6 @@
 	export let lang = '';
 	export let code = '';
 
-	const i18n = getContext('i18n');
 	let highlightedCode = null;
 	let executing = false;
 
@@ -301,19 +292,9 @@
 					>
 				{/if}
 			{/if}
-<<<<<<< HEAD
-			<button class="copy-code-button bg-none border-none p-1" on:click={copyCode}>
-				{#if copied}
-					{$i18n.t('Copied')}
-				{:else}
-					{$i18n.t('Copy Code')}
-				{/if}
-			</button>
-=======
 			<button class="copy-code-button bg-none border-none p-1" on:click={copyCode}
 				>{copied ? $i18n.t('Copied') : $i18n.t('Copy Code')}</button
 			>
->>>>>>> 8afc8c57
 		</div>
 	</div>
 
