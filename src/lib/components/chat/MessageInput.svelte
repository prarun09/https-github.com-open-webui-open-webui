<script lang="ts">
	import { toast } from 'svelte-sonner';
	import { v4 as uuidv4 } from 'uuid';
	import { onMount, tick, getContext, createEventDispatcher } from 'svelte';
	const dispatch = createEventDispatcher();

	import {
		type Model,
		mobile,
		settings,
		showSidebar,
		models,
		config,
		showCallOverlay,
		tools,
		user as _user
	} from '$lib/stores';

	import { processDocToVectorDB } from '$lib/apis/rag';

	import { blobToFile, findWordIndices } from '$lib/utils';
	import { transcribeAudio } from '$lib/apis/audio';
	import { uploadFile } from '$lib/apis/files';

	import {
		SUPPORTED_FILE_TYPE,
		SUPPORTED_FILE_EXTENSIONS,
		WEBUI_BASE_URL,
		WEBUI_API_BASE_URL
	} from '$lib/constants';

	import Tooltip from '../common/Tooltip.svelte';
	import InputMenu from './MessageInput/InputMenu.svelte';
	import Headphone from '../icons/Headphone.svelte';
	import VoiceRecording from './MessageInput/VoiceRecording.svelte';
	import FileItem from '../common/FileItem.svelte';
	import FilesOverlay from './MessageInput/FilesOverlay.svelte';
	import Commands from './MessageInput/Commands.svelte';
	import XMark from '../icons/XMark.svelte';

	const i18n = getContext('i18n');

	export let transparentBackground = false;

	export let submitPrompt: Function;
	export let createMessagePair: Function;
	export let stopResponse: Function;

	export let autoScroll = false;

	export let atSelectedModel: Model | undefined;
	export let selectedModels: [''];

	let recording = false;

	let chatTextAreaElement: HTMLTextAreaElement;
	let filesInputElement;

	let commandsElement;

	let inputFiles;
	let dragged = false;

	let user = null;
	let chatInputPlaceholder = '';

	export let history;

	export let prompt = '';
	export let files = [];
	export let availableToolIds = [];
	export let selectedToolIds = [];
	export let webSearchEnabled = false;

	let visionCapableModels = [];
	$: visionCapableModels = [...(atSelectedModel ? [atSelectedModel] : selectedModels)].filter(
		(model) => $models.find((m) => m.id === model)?.info?.meta?.capabilities?.vision ?? true
	);

	$: if (prompt) {
		if (chatTextAreaElement) {
			chatTextAreaElement.style.height = '';
			chatTextAreaElement.style.height = Math.min(chatTextAreaElement.scrollHeight, 200) + 'px';
		}
	}

	const scrollToBottom = () => {
		const element = document.getElementById('messages-container');
		element.scrollTo({
			top: element.scrollHeight,
			behavior: 'smooth'
		});
	};

	const uploadImageHandler = async (file) => {
		console.log(file);

		const imageItem = {
			id: null,
			url: '/loading.gif',
			status: 'uploaded',
			type: 'image',
			name: file.name,
			size: file.size,
			error: ''
		};

		files = [...files, imageItem];

		try {
			let uploadedFile = null;
			uploadedFile = await uploadFile(localStorage.token, file);
			if (uploadedFile) {
				const image_url = `${WEBUI_API_BASE_URL}/files/${uploadedFile.id}/preview`;
				imageItem.id = uploadFile.id;
				imageItem.status = 'processed';
				imageItem.url = image_url;
				files = files;
				files = files.filter(
					(f, index, self) =>
						index === self.findIndex((t) => t.name === f.name && t.size === f.size)
				);
			}
		} catch (error) {
			imageItem.status = '';
			toast.error(error.message || error);
		}
		files = files.filter((item) => item.status !== '');
	};

	const uploadFileHandler = async (file, base64_url, enableBase64) => {
		console.log(file);

		const fileItem = {
			type: 'file',
			file: '',
			id: null,
			url: '',
			name: file.name,
			collection_name: '',
			status: 'uploaded',
			size: file.size,
			base64: false,
			base64_url: '',
			error: ''
		};

		files = [...files, fileItem];

<<<<<<< HEAD
		if (['audio/mpeg', 'audio/wav', 'audio/ogg'].includes(file['type'])) {
=======
		// Check if the file is an audio file and transcribe/convert it to text file
		if (['audio/mpeg', 'audio/wav', 'audio/ogg', 'audio/x-m4a'].includes(file['type'])) {
>>>>>>> c0738cef
			const res = await transcribeAudio(localStorage.token, file).catch((error) => {
				toast.error(error);
				return null;
			});

			if (res) {
				console.log(res);
				const blob = new Blob([res.text], { type: 'text/plain' });
				file = blobToFile(blob, `${file.name}.txt`);

				fileItem.name = file.name;
				fileItem.size = file.size;
			}
		}

		try {
			let uploadedFile = null;
			uploadedFile = await uploadFile(localStorage.token, file);

			if (uploadedFile) {
				fileItem.url = `${WEBUI_API_BASE_URL}/files/${uploadedFile.id}/content`;
				const fileType = file['type'];
				const fileExtension = file.name.split('.').pop();
				fileItem.id = uploadedFile.id;

				if (!enableBase64) {
					fileItem.file = uploadedFile;
					if (
						SUPPORTED_FILE_TYPE.includes(fileType) ||
						SUPPORTED_FILE_EXTENSIONS.includes(fileExtension)
					) {
						await processFileItem(fileItem);
					} else {
						toast.error(
							$i18n.t(
								`Unknown file type '{{file_type}}'. Proceeding with the file upload anyway.`,
								{
									file_type: fileType
								}
							)
						);
						await processFileItem(fileItem);
					}
				} else {
					fileItem.type = fileExtension;
					fileItem.base64 = true;
					fileItem.base64_url = `${WEBUI_API_BASE_URL}/files/${uploadedFile.id}/preview`;
					fileItem.status = 'processed';
					files = files;
				}
				files = files.filter(
					(f, index, self) =>
						index === self.findIndex((t) => t.name === f.name && t.size === f.size)
				);
			}
		} catch (error) {
			fileItem.status = '';
			toast.error(error.message || error);
		}
		files = files.filter((item) => item.status !== '');
	};

	const processFileItem = async (fileItem) => {
		try {
			const is_base64 = fileItem.base64;
			const res = await processDocToVectorDB(localStorage.token, fileItem.id, is_base64);

			if (res) {
				fileItem.status = 'processed';
				if (res.base64) {
					fileItem.base64 = true;
				} else {
					fileItem.collection_name = res.collection_name;
				}
			}
		} catch (e) {
			// Remove the failed doc from the files array
			// files = files.filter((f) => f.id !== fileItem.id);
			fileItem.status = '';
			toast.error(e);
		}
		files = files;
	};

	const processFileCountLimit = async (inputFiles) => {
		const maxFiles = $config?.file?.max_count;
		const currentFilesCount = files.length;
		const inputFilesCount = inputFiles.length;
		const totalFilesCount = currentFilesCount + inputFilesCount;

		if (currentFilesCount >= maxFiles || totalFilesCount > maxFiles) {
			toast.error(
				$i18n.t('File count exceeds the limit of {{maxFiles}}. Please remove some files.', {
					maxFiles: maxFiles
				})
			);
			if (currentFilesCount >= maxFiles) {
				return [false, null];
			}
			if (totalFilesCount > maxFiles) {
				inputFiles = inputFiles.slice(0, maxFiles - currentFilesCount);
			}
		}
		return [true, inputFiles];
	};

	const readFileAsDataURL = (file) => {
		return new Promise((resolve, reject) => {
			const reader = new FileReader();
			reader.onload = (event) => resolve(event.target.result);
			reader.onerror = reject;
			reader.readAsDataURL(file);
		});
	};

	const processFileSizeLimit = async (file) => {
		const maxSizeInBytes = $config?.file?.max_size * 1024 * 1024;
		const isImage = ['image/gif', 'image/webp', 'image/jpeg', 'image/png'].includes(file.type);

		if (file.size > maxSizeInBytes) {
			toast.error(
				$i18n.t('File size should not exceed {{maxSize}} MB.', {
					maxSize: $config?.file?.max_size
				})
			);
			return;
		}

		if (isImage && visionCapableModels.length === 0) {
			toast.error($i18n.t('Selected model(s) do not support image inputs'));
			return;
		}

		try {
			const dataURL = await readFileAsDataURL(file);
			if (isImage) {
				await uploadImageHandler(file);
			} else {
				await uploadFileHandler(file, dataURL, $settings?.enableFileUpdateBase64 ?? false);
			}
		} catch (error) {
			console.error('Error reading file:', error);
		}
	};

	onMount(() => {
		window.setTimeout(() => chatTextAreaElement?.focus(), 0);

		const dropZone = document.querySelector('body');

		const handleKeyDown = (event: KeyboardEvent) => {
			if (event.key === 'Escape') {
				console.log('Escape');
				dragged = false;
			}
		};

		const onDragOver = (e) => {
			e.preventDefault();
			dragged = true;
		};

		const onDragLeave = () => {
			dragged = false;
		};

		const onDrop = async (e) => {
			e.preventDefault();
			console.log(e);

			if (e.dataTransfer?.files) {
				const inputFiles = Array.from(e.dataTransfer?.files);
				if (inputFiles && inputFiles.length > 0) {
					const [canProcess, filesToProcess] = await processFileCountLimit(inputFiles);
					if (!canProcess) {
						dragged = false;
						return;
					}
					filesToProcess.forEach((file) => {
						console.log(file, file.name.split('.').at(-1));
						processFileSizeLimit(file);
					});
				} else {
					toast.error($i18n.t(`File not found.`));
				}
			}

			dragged = false;
		};

		window.addEventListener('keydown', handleKeyDown);

		dropZone?.addEventListener('dragover', onDragOver);
		dropZone?.addEventListener('drop', onDrop);
		dropZone?.addEventListener('dragleave', onDragLeave);

		return () => {
			window.removeEventListener('keydown', handleKeyDown);

			dropZone?.removeEventListener('dragover', onDragOver);
			dropZone?.removeEventListener('drop', onDrop);
			dropZone?.removeEventListener('dragleave', onDragLeave);
		};
	});
</script>

<FilesOverlay show={dragged} />

<div class="w-full font-primary">
	<div class=" -mb-0.5 mx-auto inset-x-0 bg-transparent flex justify-center">
		<div class="flex flex-col max-w-6xl px-2.5 md:px-6 w-full">
			<div class="relative">
				{#if autoScroll === false && history?.currentId}
					<div
						class=" absolute -top-12 left-0 right-0 flex justify-center z-30 pointer-events-none"
					>
						<button
							class=" bg-white border border-gray-100 dark:border-none dark:bg-white/20 p-1.5 rounded-full pointer-events-auto"
							on:click={() => {
								autoScroll = true;
								scrollToBottom();
							}}
						>
							<svg
								xmlns="http://www.w3.org/2000/svg"
								viewBox="0 0 20 20"
								fill="currentColor"
								class="w-5 h-5"
							>
								<path
									fill-rule="evenodd"
									d="M10 3a.75.75 0 01.75.75v10.638l3.96-4.158a.75.75 0 111.08 1.04l-5.25 5.5a.75.75 0 01-1.08 0l-5.25-5.5a.75.75 0 111.08-1.04l3.96 4.158V3.75A.75.75 0 0110 3z"
									clip-rule="evenodd"
								/>
							</svg>
						</button>
					</div>
				{/if}
			</div>

			<div class="w-full relative">
				{#if atSelectedModel !== undefined}
					<div
						class="px-3 py-2.5 text-left w-full flex justify-between items-center absolute bottom-0.5 left-0 right-0 bg-gradient-to-t from-50% from-white dark:from-gray-900 z-10"
					>
						<div class="flex items-center gap-2 text-sm dark:text-gray-500">
							<img
								crossorigin="anonymous"
								alt="model profile"
								class="size-5 max-w-[28px] object-cover rounded-full"
								src={$models.find((model) => model.id === atSelectedModel.id)?.info?.meta
									?.profile_image_url ??
									($i18n.language === 'dg-DG'
										? `/doge.png`
										: `${WEBUI_BASE_URL}/static/favicon.png`)}
							/>
							<div>
								<!-- Talking to <span class=" font-medium">{atSelectedModel.name}</span> -->
								<span>{$i18n.t('Talking to ')}</span><strong>{atSelectedModel.name}</strong>
							</div>
						</div>
						<div>
							<button
								class="flex items-center"
								on:click={() => {
									atSelectedModel = undefined;
								}}
							>
								<XMark />
							</button>
						</div>
					</div>
				{/if}

				<Commands
					bind:this={commandsElement}
					bind:prompt
					bind:files
					on:select={(e) => {
						const data = e.detail;

						if (data?.type === 'model') {
							atSelectedModel = data.data;
						}

						chatTextAreaElement?.focus();
					}}
				/>
			</div>
		</div>
	</div>

	<div class="{transparentBackground ? 'bg-transparent' : 'bg-white dark:bg-gray-900'} ">
		<div class="max-w-6xl px-2.5 md:px-6 mx-auto inset-x-0">
			<div class=" pb-2">
				<input
					bind:this={filesInputElement}
					bind:files={inputFiles}
					type="file"
					hidden
					multiple
					on:change={async () => {
						if (inputFiles && inputFiles.length > 0) {
							const _inputFiles = Array.from(inputFiles);
							const [canProcess, filesToProcess] = await processFileCountLimit(_inputFiles);
							if (!canProcess) {
								filesInputElement.value = '';
								return;
							}
							filesToProcess.forEach((file) => {
								console.log(file, file.name.split('.').at(-1));
								processFileSizeLimit(file);
							});
						} else {
							toast.error($i18n.t(`File not found.`));
						}

						filesInputElement.value = '';
					}}
				/>

				{#if recording}
					<VoiceRecording
						bind:recording
						on:cancel={async () => {
							recording = false;

							await tick();
							document.getElementById('chat-textarea')?.focus();
						}}
						on:confirm={async (e) => {
							const response = e.detail;
							prompt = `${prompt}${response} `;

							recording = false;

							await tick();
							document.getElementById('chat-textarea')?.focus();

							if ($settings?.speechAutoSend ?? false) {
								submitPrompt(prompt);
							}
						}}
					/>
				{:else}
					<form
						class="w-full flex gap-1.5"
						on:submit|preventDefault={() => {
							// check if selectedModels support image input
							submitPrompt(prompt);
						}}
					>
						<div
							class="flex-1 flex flex-col relative w-full rounded-3xl px-1.5 bg-gray-50 dark:bg-gray-850 dark:text-gray-100"
							dir={$settings?.chatDirection ?? 'LTR'}
						>
							{#if files.length > 0}
								<div class="mx-1 mt-2.5 mb-1 flex flex-wrap gap-2">
									{#each files as file, fileIdx}
										{#if file.type === 'image'}
											<div class=" relative group">
												<div class="relative">
													<img
														src={file.url}
														alt="input"
														class=" h-16 w-16 rounded-xl object-cover bg-white"
													/>
													{#if atSelectedModel ? visionCapableModels.length === 0 : selectedModels.length !== visionCapableModels.length}
														<Tooltip
															className=" absolute top-1 left-1"
															content={$i18n.t('{{ models }}', {
																models: [...(atSelectedModel ? [atSelectedModel] : selectedModels)]
																	.filter((id) => !visionCapableModels.includes(id))
																	.join(', ')
															})}
														>
															<svg
																xmlns="http://www.w3.org/2000/svg"
																viewBox="0 0 24 24"
																fill="currentColor"
																class="size-4 fill-yellow-300"
															>
																<path
																	fill-rule="evenodd"
																	d="M9.401 3.003c1.155-2 4.043-2 5.197 0l7.355 12.748c1.154 2-.29 4.5-2.599 4.5H4.645c-2.309 0-3.752-2.5-2.598-4.5L9.4 3.003ZM12 8.25a.75.75 0 0 1 .75.75v3.75a.75.75 0 0 1-1.5 0V9a.75.75 0 0 1 .75-.75Zm0 8.25a.75.75 0 1 0 0-1.5.75.75 0 0 0 0 1.5Z"
																	clip-rule="evenodd"
																/>
															</svg>
														</Tooltip>
													{/if}
												</div>
												<div class=" absolute -top-1 -right-1">
													<button
														class=" bg-gray-400 text-white border border-white rounded-full group-hover:visible invisible transition"
														type="button"
														on:click={() => {
															files.splice(fileIdx, 1);
															files = files;
														}}
													>
														<svg
															xmlns="http://www.w3.org/2000/svg"
															viewBox="0 0 20 20"
															fill="currentColor"
															class="w-4 h-4"
														>
															<path
																d="M6.28 5.22a.75.75 0 00-1.06 1.06L8.94 10l-3.72 3.72a.75.75 0 101.06 1.06L10 11.06l3.72 3.72a.75.75 0 101.06-1.06L11.06 10l3.72-3.72a.75.75 0 00-1.06-1.06L10 8.94 6.28 5.22z"
															/>
														</svg>
													</button>
												</div>
											</div>
										{/if}
									{/each}
								</div>
							{/if}
							{#if files.length > 0}
								<div class="mx-1 mt-2.5 mb-1 flex flex-wrap gap-2">
									{#each files as file, fileIdx}
										{#if file.type !== 'image'}
											<FileItem
												name={file.name}
												type={file.type}
												size={file?.size}
												status={file.status}
												dismissible={true}
												on:dismiss={() => {
													files.splice(fileIdx, 1);
													files = files;
												}}
											/>
										{/if}
									{/each}
								</div>
							{/if}

							<div class=" flex">
								<div class=" ml-0.5 self-end mb-1.5 flex space-x-1">
									<InputMenu
										bind:webSearchEnabled
										bind:selectedToolIds
										tools={$tools.reduce((a, e, i, arr) => {
											if (availableToolIds.includes(e.id) || ($_user?.role ?? 'user') === 'admin') {
												a[e.id] = {
													name: e.name,
													description: e.meta.description,
													enabled: false
												};
											}
											return a;
										}, {})}
										uploadFilesHandler={() => {
											filesInputElement.click();
										}}
										onClose={async () => {
											await tick();
											chatTextAreaElement?.focus();
										}}
									>
										<button
											class="bg-gray-50 hover:bg-gray-100 text-gray-800 dark:bg-gray-850 dark:text-white dark:hover:bg-gray-800 transition rounded-full p-2 outline-none focus:outline-none"
											type="button"
											aria-label="More"
										>
											<svg
												xmlns="http://www.w3.org/2000/svg"
												viewBox="0 0 16 16"
												fill="currentColor"
												class="size-5"
											>
												<path
													d="M8.75 3.75a.75.75 0 0 0-1.5 0v3.5h-3.5a.75.75 0 0 0 0 1.5h3.5v3.5a.75.75 0 0 0 1.5 0v-3.5h3.5a.75.75 0 0 0 0-1.5h-3.5v-3.5Z"
												/>
											</svg>
										</button>
									</InputMenu>
								</div>

								<textarea
									id="chat-textarea"
									bind:this={chatTextAreaElement}
									class="scrollbar-hidden bg-gray-50 dark:bg-gray-850 dark:text-gray-100 outline-none w-full py-3 px-1 rounded-xl resize-none h-[48px]"
									placeholder={chatInputPlaceholder !== ''
										? chatInputPlaceholder
										: $i18n.t('Send a Message')}
									bind:value={prompt}
									on:keypress={(e) => {
										if (
											!$mobile ||
											!(
												'ontouchstart' in window ||
												navigator.maxTouchPoints > 0 ||
												navigator.msMaxTouchPoints > 0
											)
										) {
											// Prevent Enter key from creating a new line
											if (e.key === 'Enter' && !e.shiftKey) {
												e.preventDefault();
											}

											// Submit the prompt when Enter key is pressed
											if (prompt !== '' && e.key === 'Enter' && !e.shiftKey) {
												submitPrompt(prompt);
											}
										}
									}}
									on:keydown={async (e) => {
										const isCtrlPressed = e.ctrlKey || e.metaKey; // metaKey is for Cmd key on Mac
										const commandsContainerElement = document.getElementById('commands-container');

										// Command/Ctrl + Shift + Enter to submit a message pair
										if (isCtrlPressed && e.key === 'Enter' && e.shiftKey) {
											e.preventDefault();
											createMessagePair(prompt);
										}

										// Check if Ctrl + R is pressed
										if (prompt === '' && isCtrlPressed && e.key.toLowerCase() === 'r') {
											e.preventDefault();
											console.log('regenerate');

											const regenerateButton = [
												...document.getElementsByClassName('regenerate-response-button')
											]?.at(-1);

											regenerateButton?.click();
										}

										if (prompt === '' && e.key == 'ArrowUp') {
											e.preventDefault();

											const userMessageElement = [
												...document.getElementsByClassName('user-message')
											]?.at(-1);

											const editButton = [
												...document.getElementsByClassName('edit-user-message-button')
											]?.at(-1);

											console.log(userMessageElement);

											userMessageElement.scrollIntoView({ block: 'center' });
											editButton?.click();
										}

										if (commandsContainerElement && e.key === 'ArrowUp') {
											e.preventDefault();
											commandsElement.selectUp();

											const commandOptionButton = [
												...document.getElementsByClassName('selected-command-option-button')
											]?.at(-1);
											commandOptionButton.scrollIntoView({ block: 'center' });
										}

										if (commandsContainerElement && e.key === 'ArrowDown') {
											e.preventDefault();
											commandsElement.selectDown();

											const commandOptionButton = [
												...document.getElementsByClassName('selected-command-option-button')
											]?.at(-1);
											commandOptionButton.scrollIntoView({ block: 'center' });
										}

										if (commandsContainerElement && e.key === 'Enter') {
											e.preventDefault();

											const commandOptionButton = [
												...document.getElementsByClassName('selected-command-option-button')
											]?.at(-1);

											if (e.shiftKey) {
												prompt = `${prompt}\n`;
											} else if (commandOptionButton) {
												commandOptionButton?.click();
											} else {
												document.getElementById('send-message-button')?.click();
											}
										}

										if (commandsContainerElement && e.key === 'Tab') {
											e.preventDefault();

											const commandOptionButton = [
												...document.getElementsByClassName('selected-command-option-button')
											]?.at(-1);

											commandOptionButton?.click();
										} else if (e.key === 'Tab') {
											const words = findWordIndices(prompt);

											if (words.length > 0) {
												const word = words.at(0);
												const fullPrompt = prompt;

												prompt = prompt.substring(0, word?.endIndex + 1);
												await tick();

												e.target.scrollTop = e.target.scrollHeight;
												prompt = fullPrompt;
												await tick();

												e.preventDefault();
												e.target.setSelectionRange(word?.startIndex, word.endIndex + 1);
											}

											e.target.style.height = '';
											e.target.style.height = Math.min(e.target.scrollHeight, 200) + 'px';
										}

										if (e.key === 'Escape') {
											console.log('Escape');
											atSelectedModel = undefined;
										}
									}}
									rows="1"
									on:input={async (e) => {
										e.target.style.height = '';
										e.target.style.height = Math.min(e.target.scrollHeight, 200) + 'px';
										user = null;
									}}
									on:focus={async (e) => {
										e.target.style.height = '';
										e.target.style.height = Math.min(e.target.scrollHeight, 200) + 'px';
									}}
									on:paste={async (e) => {
										const clipboardData = e.clipboardData || window.clipboardData;
										try {
											if (clipboardData && clipboardData.items) {
												const inputFiles = Array.from(clipboardData.items)
													.map((item) => item.getAsFile())
													.filter((file) => file);

												const [canProcess, filesToProcess] =
													await processFileCountLimit(inputFiles);
												if (!canProcess) {
													return;
												}
												filesToProcess.forEach((file) => {
													console.log(file, file.name.split('.').at(-1));
													processFileSizeLimit(file);
												});
											} else {
												toast.error($i18n.t(`File not found.`));
											}
										} catch (error) {
											console.error('Error processing files:', error);
											toast.error($i18n.t(`An error occurred while processing files.`));
										}
									}}
								/>

								<div class="self-end mb-2 flex space-x-1 mr-1">
									{#if !history?.currentId || history.messages[history.currentId]?.done == true}
										<Tooltip content={$i18n.t('Record voice')}>
											<button
												id="voice-input-button"
												class=" text-gray-600 dark:text-gray-300 hover:bg-gray-50 dark:hover:bg-gray-850 transition rounded-full p-1.5 mr-0.5 self-center"
												type="button"
												on:click={async () => {
													try {
														let stream = await navigator.mediaDevices
															.getUserMedia({ audio: true })
															.catch(function (err) {
																toast.error(
																	$i18n.t(
																		`Permission denied when accessing microphone: {{error}}`,
																		{
																			error: err
																		}
																	)
																);
																return null;
															});

														if (stream) {
															recording = true;
															const tracks = stream.getTracks();
															tracks.forEach((track) => track.stop());
														}
														stream = null;
													} catch {
														toast.error($i18n.t('Permission denied when accessing microphone'));
													}
												}}
												aria-label="Voice Input"
											>
												<svg
													xmlns="http://www.w3.org/2000/svg"
													viewBox="0 0 20 20"
													fill="currentColor"
													class="w-5 h-5 translate-y-[0.5px]"
												>
													<path d="M7 4a3 3 0 016 0v6a3 3 0 11-6 0V4z" />
													<path
														d="M5.5 9.643a.75.75 0 00-1.5 0V10c0 3.06 2.29 5.585 5.25 5.954V17.5h-1.5a.75.75 0 000 1.5h4.5a.75.75 0 000-1.5h-1.5v-1.546A6.001 6.001 0 0016 10v-.357a.75.75 0 00-1.5 0V10a4.5 4.5 0 01-9 0v-.357z"
													/>
												</svg>
											</button>
										</Tooltip>
									{/if}
								</div>
							</div>
						</div>
						<div class="flex items-end w-10">
							{#if !history.currentId || history.messages[history.currentId]?.done == true}
								{#if prompt === ''}
									<div class=" flex items-center mb-1">
										<Tooltip content={$i18n.t('Call')}>
											<button
												class=" text-gray-600 dark:text-gray-300 hover:bg-gray-50 dark:hover:bg-gray-850 transition rounded-full p-2 self-center"
												type="button"
												on:click={async () => {
													if (selectedModels.length > 1) {
														toast.error($i18n.t('Select only one model to call'));

														return;
													}

													if ($config.audio.stt.engine === 'web') {
														toast.error(
															$i18n.t('Call feature is not supported when using Web STT engine')
														);

														return;
													}
													// check if user has access to getUserMedia
													try {
														let stream = await navigator.mediaDevices.getUserMedia({ audio: true });
														// If the user grants the permission, proceed to show the call overlay

														if (stream) {
															const tracks = stream.getTracks();
															tracks.forEach((track) => track.stop());
														}

														stream = null;

														showCallOverlay.set(true);
														dispatch('call');
													} catch (err) {
														// If the user denies the permission or an error occurs, show an error message
														toast.error($i18n.t('Permission denied when accessing media devices'));
													}
												}}
												aria-label="Call"
											>
												<Headphone className="size-6" />
											</button>
										</Tooltip>
									</div>
								{:else}
									<div class=" flex items-center mb-1">
										<Tooltip content={$i18n.t('Send message')}>
											<button
												id="send-message-button"
												class="{prompt !== ''
													? 'bg-black text-white hover:bg-gray-900 dark:bg-white dark:text-black dark:hover:bg-gray-100 '
													: 'text-white bg-gray-200 dark:text-gray-900 dark:bg-gray-700 disabled'} transition rounded-full p-1.5 m-0.5 self-center"
												type="submit"
												disabled={prompt === ''}
											>
												<svg
													xmlns="http://www.w3.org/2000/svg"
													viewBox="0 0 16 16"
													fill="currentColor"
													class="size-6"
												>
													<path
														fill-rule="evenodd"
														d="M8 14a.75.75 0 0 1-.75-.75V4.56L4.03 7.78a.75.75 0 0 1-1.06-1.06l4.5-4.5a.75.75 0 0 1 1.06 0l4.5 4.5a.75.75 0 0 1-1.06 1.06L8.75 4.56v8.69A.75.75 0 0 1 8 14Z"
														clip-rule="evenodd"
													/>
												</svg>
											</button>
										</Tooltip>
									</div>
								{/if}
							{:else}
								<div class=" flex items-center mb-1.5">
									<button
										class="bg-white hover:bg-gray-100 text-gray-800 dark:bg-gray-700 dark:text-white dark:hover:bg-gray-800 transition rounded-full p-1.5"
										on:click={() => {
											stopResponse();
										}}
									>
										<svg
											xmlns="http://www.w3.org/2000/svg"
											viewBox="0 0 24 24"
											fill="currentColor"
											class="size-6"
										>
											<path
												fill-rule="evenodd"
												d="M2.25 12c0-5.385 4.365-9.75 9.75-9.75s9.75 4.365 9.75 9.75-4.365 9.75-9.75 9.75S2.25 17.385 2.25 12zm6-2.438c0-.724.588-1.312 1.313-1.312h4.874c.725 0 1.313.588 1.313 1.313v4.874c0 .725-.588 1.313-1.313 1.313H9.564a1.312 1.312 0 01-1.313-1.313V9.564z"
												clip-rule="evenodd"
											/>
										</svg>
									</button>
								</div>
							{/if}
						</div>
					</form>
				{/if}

				<div class="mt-1.5 text-xs text-gray-500 text-center line-clamp-1">
					{$i18n.t('LLMs can make mistakes. Verify important information.')}
				</div>
			</div>
		</div>
	</div>
</div>

<style>
	.scrollbar-hidden:active::-webkit-scrollbar-thumb,
	.scrollbar-hidden:focus::-webkit-scrollbar-thumb,
	.scrollbar-hidden:hover::-webkit-scrollbar-thumb {
		visibility: visible;
	}
	.scrollbar-hidden::-webkit-scrollbar-thumb {
		visibility: hidden;
	}
</style><|MERGE_RESOLUTION|>--- conflicted
+++ resolved
@@ -147,12 +147,8 @@
 
 		files = [...files, fileItem];
 
-<<<<<<< HEAD
-		if (['audio/mpeg', 'audio/wav', 'audio/ogg'].includes(file['type'])) {
-=======
 		// Check if the file is an audio file and transcribe/convert it to text file
 		if (['audio/mpeg', 'audio/wav', 'audio/ogg', 'audio/x-m4a'].includes(file['type'])) {
->>>>>>> c0738cef
 			const res = await transcribeAudio(localStorage.token, file).catch((error) => {
 				toast.error(error);
 				return null;
