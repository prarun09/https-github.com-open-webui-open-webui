<!DOCTYPE html>
<html lang="en">
	<head>
		<meta charset="utf-8" />
		<link rel="icon" href="%sveltekit.assets%/favicon.png" />
		<link rel="manifest" href="%sveltekit.assets%/manifest.json" crossorigin="use-credentials" />
		<meta name="viewport" content="width=device-width, initial-scale=1, maximum-scale=1" />
		<meta name="robots" content="noindex,nofollow" />
		<link
			rel="search"
			type="application/opensearchdescription+xml"
			title="Yubb Chat"
			href="/opensearch.xml"
		/>

		<script>
			function resizeIframe(obj) {
				obj.style.height = obj.contentWindow.document.documentElement.scrollHeight + 'px';
			}
		</script>

		<script>
			// On page load or when changing themes, best to add inline in `head` to avoid FOUC
			(() => {
				if (localStorage?.theme && localStorage?.theme.includes('oled')) {
					document.documentElement.style.setProperty('--color-gray-800', '#101010');
					document.documentElement.style.setProperty('--color-gray-850', '#050505');
					document.documentElement.style.setProperty('--color-gray-900', '#000000');
					document.documentElement.style.setProperty('--color-gray-950', '#000000');
					document.documentElement.classList.add('dark');
				} else if (
					localStorage.theme === 'light' ||
					(!('theme' in localStorage) && window.matchMedia('(prefers-color-scheme: light)').matches)
				) {
					document.documentElement.classList.add('light');
				} else if (localStorage.theme && localStorage.theme !== 'system') {
					localStorage.theme.split(' ').forEach((e) => {
						document.documentElement.classList.add(e);
					});
				} else if (localStorage.theme && localStorage.theme === 'system') {
					systemTheme = window.matchMedia('(prefers-color-scheme: dark)').matches;
					document.documentElement.classList.add(systemTheme ? 'dark' : 'light');
				} else if (localStorage.theme && localStorage.theme === 'her') {
					document.documentElement.classList.add('dark');
					document.documentElement.classList.add('her');
				} else {
					document.documentElement.classList.add('dark');
				}

				window.matchMedia('(prefers-color-scheme: dark)').addListener((e) => {
					if (localStorage.theme === 'system') {
						if (e.matches) {
							document.documentElement.classList.add('dark');
							document.documentElement.classList.remove('light');
						} else {
							document.documentElement.classList.add('light');
							document.documentElement.classList.remove('dark');
						}
					}
				});
			})();
		</script>

		<title>Yubb Chat</title>

		%sveltekit.head%
	</head>

	<body data-sveltekit-preload-data="hover">
		<div style="display: contents">%sveltekit.body%</div>

		<div
			id="splash-screen"
			style="position: fixed; z-index: 100; top: 0; left: 0; width: 100%; height: 100%"
		>
			<style type="text/css" nonce="">
				html {
					overflow-y: scroll !important;
				}
			</style>

			<img
				id="logo"
				style="
					position: absolute;
					width: auto;
					height: 6rem;
					top: 44%;
					left: 50%;
<<<<<<< HEAD
					margin: -40px 0 0 -40px;
					border-radius: 50%;
					overflow: hidden;
					margin-left: -3rem;
=======
					transform: translateX(-50%);
>>>>>>> eff736ac
				"
				src="/static/splash.png"
			/>

			<div
				style="
					position: absolute;
					top: 33%;
					left: 50%;

					width: 24rem;
					transform: translateX(-50%);

					display: flex;
					flex-direction: column;
					align-items: center;
				"
			>
				<img
					id="logo-her"
					style="width: auto; height: 13rem"
					src="/static/splash.png"
					class="animate-pulse-fast"
				/>

				<div style="position: relative; width: 24rem; margin-top: 0.5rem">
					<div
						id="progress-background"
						style="
							position: absolute;
							width: 100%;
							height: 0.75rem;

							border-radius: 9999px;
							background-color: #fafafa9a;
						"
					></div>

					<div
						id="progress-bar"
						style="
							position: absolute;
							width: 0%;
							height: 0.75rem;
							border-radius: 9999px;
							background-color: #fff;
						"
						class="bg-white"
					></div>
				</div>
			</div>

			<!-- <span style="position: absolute; bottom: 32px; left: 50%; margin: -36px 0 0 -36px">
				Footer content
			</span> -->
		</div>
	</body>
</html>

<style type="text/css" nonce="">
	html {
		overflow-y: hidden !important;
	}

	#splash-screen {
		background: #fff;
	}

	html.dark #splash-screen {
		background: #000;
	}

	html.her #splash-screen {
		background: #983724;
	}

	#logo-her {
		display: none;
	}

	#progress-background {
		display: none;
	}

	#progress-bar {
		display: none;
	}

	html.her #logo {
		display: none;
	}

	html.her #logo-her {
		display: block;
	}

	html.her #progress-background {
		display: block;
	}

	html.her #progress-bar {
		display: block;
	}

	@media (max-width: 24rem) {
		html.her #progress-background {
			display: none;
		}

		html.her #progress-bar {
			display: none;
		}
	}

	@keyframes pulse {
		50% {
			opacity: 0.65;
		}
	}

	.animate-pulse-fast {
		animation: pulse 1.5s cubic-bezier(0.4, 0, 0.6, 1) infinite;
	}
</style><|MERGE_RESOLUTION|>--- conflicted
+++ resolved
@@ -87,14 +87,7 @@
 					height: 6rem;
 					top: 44%;
 					left: 50%;
-<<<<<<< HEAD
-					margin: -40px 0 0 -40px;
-					border-radius: 50%;
-					overflow: hidden;
-					margin-left: -3rem;
-=======
 					transform: translateX(-50%);
->>>>>>> eff736ac
 				"
 				src="/static/splash.png"
 			/>
